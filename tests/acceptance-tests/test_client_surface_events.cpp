--- conflicted
+++ resolved
@@ -184,14 +184,7 @@
 
         std::lock_guard<decltype(last_event_mutex)> last_event_lock{last_event_mutex};
 
-<<<<<<< HEAD
-        EXPECT_THAT(last_event, mt::SurfaceEvent(mir_surface_attrib_state, mir_surface_state_minimized));
-=======
-        EXPECT_THAT(last_event_surface, Eq(surface));
-        EXPECT_THAT(last_event.type, Eq(mir_event_type_surface));
-        EXPECT_THAT(last_event.surface.id, Eq(surface_id));
-        EXPECT_THAT(last_event.surface.attrib, Eq(mir_surface_attrib_state));
-        EXPECT_THAT(last_event.surface.value, Eq(mir_surface_state_vertmaximized));
+        EXPECT_THAT(last_event, mt::SurfaceEvent(mir_surface_attrib_state, mir_surface_state_vertmaximized));
     }
 
     reset_last_event();
@@ -202,12 +195,7 @@
 
         std::lock_guard<decltype(last_event_mutex)> last_event_lock{last_event_mutex};
 
-        EXPECT_THAT(last_event_surface, IsNull());
-        EXPECT_THAT(last_event.type, Eq(0));
-        EXPECT_THAT(last_event.surface.id, Eq(0));
-        EXPECT_THAT(last_event.surface.attrib, Eq(0));
-        EXPECT_THAT(last_event.surface.value, Eq(0));
->>>>>>> b901986c
+        EXPECT_EQ(nullptr, last_event);
     }
 }
 
