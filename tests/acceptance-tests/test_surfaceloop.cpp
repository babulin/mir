--- conflicted
+++ resolved
@@ -61,15 +61,9 @@
 
     MOCK_METHOD2(
         create_swapper,
-<<<<<<< HEAD
-        std::unique_ptr<mc::BufferSwapper>(geom::Size, mc::PixelFormat));
-
-    std::unique_ptr<mc::BufferSwapper> on_create_swapper(geom::Size, mc::PixelFormat)
-=======
-        std::unique_ptr<mc::BufferSwapper>(geom::Width, geom::Height, geom::PixelFormat));
-
-    std::unique_ptr<mc::BufferSwapper> on_create_swapper(geom::Width, geom::Height, geom::PixelFormat)
->>>>>>> 56d56c9b
+        std::unique_ptr<mc::BufferSwapper>(geom::Size, geom::PixelFormat));
+
+    std::unique_ptr<mc::BufferSwapper> on_create_swapper(geom::Size, geom::PixelFormat)
     {
         return std::unique_ptr<mc::BufferSwapper>(
             new mc::BufferSwapperDouble(
@@ -90,29 +84,17 @@
 
     MOCK_METHOD2(
         alloc_buffer,
-<<<<<<< HEAD
-        std::unique_ptr<mc::Buffer> (geom::Size, mc::PixelFormat));
-
-    std::unique_ptr<mc::Buffer> on_create_swapper(geom::Size, mc::PixelFormat)
-=======
-        std::unique_ptr<mc::Buffer> (geom::Width, geom::Height, geom::PixelFormat));
-
-    std::unique_ptr<mc::Buffer> on_create_swapper(geom::Width, geom::Height, geom::PixelFormat)
->>>>>>> 56d56c9b
+        std::unique_ptr<mc::Buffer> (geom::Size, geom::PixelFormat));
+
+    std::unique_ptr<mc::Buffer> on_create_swapper(geom::Size, geom::PixelFormat)
     {
         return std::unique_ptr<mc::Buffer>(new StubBuffer());
     }
 };
 
 
-<<<<<<< HEAD
 geom::Size const size{geom::Width{640}, geom::Height{480}};
-mc::PixelFormat const format{mc::PixelFormat::rgba_8888};
-=======
-geom::Width const width{640};
-geom::Height const height{480};
 geom::PixelFormat const format{geom::PixelFormat::rgba_8888};
->>>>>>> 56d56c9b
 }
 
 namespace mir
@@ -525,14 +507,8 @@
     {
      public:
         virtual std::unique_ptr<mc::Buffer> alloc_buffer(
-<<<<<<< HEAD
             geom::Size /*size*/,
-            mc::PixelFormat /*pf*/)
-=======
-            geom::Width /*width*/,
-            geom::Height /*height*/,
             geom::PixelFormat /*pf*/)
->>>>>>> 56d56c9b
         {
             return std::unique_ptr<mc::Buffer>(new StubBuffer());
         }
