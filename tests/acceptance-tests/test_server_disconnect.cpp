/*
 * Copyright © 2013 Canonical Ltd.
 *
 * This program is free software: you can redistribute it and/or modify it
 * under the terms of the GNU General Public License version 3,
 * as published by the Free Software Foundation.
 *
 * This program is distributed in the hope that it will be useful,
 * but WITHOUT ANY WARRANTY; without even the implied warranty of
 * MERCHANTABILITY or FITNESS FOR A PARTICULAR PURPOSE.  See the
 * GNU General Public License for more details.
 *
 * You should have received a copy of the GNU General Public License
 * along with this program.  If not, see <http://www.gnu.org/licenses/>.
 *
 * Authored by: Alan Griffiths <alan@octopull.co.uk>
 */

#include "mir_toolkit/mir_client_library.h"

#include "mir_test_framework/interprocess_client_server_test.h"
#include "mir/test/cross_process_sync.h"
#include "mir_test_framework/process.h"
#include "mir_test_framework/any_surface.h"
#include "mir/test/cross_process_action.h"

#include <gtest/gtest.h>
#include <gmock/gmock.h>

#include <atomic>
#include <future>

namespace mtf = mir_test_framework;
namespace mt = mir::test;
using namespace testing;

namespace
{
struct ServerDisconnect : mtf::InterprocessClientServerTest
{
    void SetUp() override
    {
        mtf::InterprocessClientServerTest::SetUp();
        run_in_server([]{});
    }
};

struct MockEventHandler
{
    MOCK_METHOD1(handle, void(MirLifecycleState transition));

    static void handle(MirConnection*, MirLifecycleState transition, void* event_handler)
    {
        static_cast<MockEventHandler*>(event_handler)->handle(transition);
    }
};

void null_lifecycle_callback(MirConnection*, MirLifecycleState, void*)
{
}
}

TEST_F(ServerDisconnect, is_detected_by_client)
{
    if (is_test_process())
    {
        MockEventHandler mock_event_handler;

        auto connection = mir_connect_sync(mtf::test_socket_file().c_str() , __PRETTY_FUNCTION__);
        mir_connection_set_lifecycle_event_callback(connection, &MockEventHandler::handle, &mock_event_handler);
        auto window = mtf::make_any_surface(connection);

        std::atomic<bool> signalled(false);

        EXPECT_CALL(mock_event_handler, handle(mir_lifecycle_connection_lost)).Times(1).
            WillOnce(testing::InvokeWithoutArgs([&] { signalled.store(true); }));

        using clock = std::chrono::high_resolution_clock;

        auto const time_limit = clock::now() + std::chrono::seconds(2);

        auto const server_stopper = std::async(std::launch::async, [this] { stop_server(); });

        while (!signalled.load() && clock::now() < time_limit)
        {
            mir_buffer_stream_swap_buffers_sync(
                mir_window_get_buffer_stream(window));
        }

        mir_window_release_sync(window);
        mir_connection_release(connection);
    }
}

TEST_F(ServerDisconnect, doesnt_stop_client_calling_API_functions)
{
    mt::CrossProcessAction connect;
    mt::CrossProcessAction create_surface;
    mt::CrossProcessAction configure_display;
    mt::CrossProcessAction disconnect;

    auto const client = new_client_process([&]
        {
            MirConnection* connection{nullptr};

            connect.exec([&] {
                connection = mir_connect_sync(mtf::test_socket_file().c_str() , __PRETTY_FUNCTION__);
                EXPECT_TRUE(mir_connection_is_valid(connection));
                /*
                 * Set a null callback to avoid killing the process
                 * (default callback raises SIGHUP).
                 */
                mir_connection_set_lifecycle_event_callback(connection,
                                                            null_lifecycle_callback,
                                                            nullptr);
            });

            MirWindow* window;

            create_surface.exec([&] {
                auto spec = mir_create_normal_window_spec(connection, 800, 600);
                mir_window_spec_set_pixel_format(spec, mir_pixel_format_xbgr_8888);
                window = mir_create_window_sync(spec);
                mir_window_spec_release(spec);
            });

            configure_display.exec([&] {
<<<<<<< HEAD
                auto config = mir_connection_create_display_config(connection);
#pragma GCC diagnostic push
#pragma GCC diagnostic ignored "-Wdeprecated-declarations"
                mir_wait_for(mir_connection_apply_display_config(connection, config));
#pragma GCC diagnostic pop
                mir_display_config_destroy(config);
=======
                auto config = mir_connection_create_display_configuration(connection);
                mir_connection_apply_session_display_config(connection, config);
                mir_display_config_release(config);
>>>>>>> 9bb9a61d
            });

            disconnect.exec([&] {
                mir_window_release_sync(window);
                mir_connection_release(connection);
            });
        });

    if (is_test_process())
    {
        connect();
        stop_server();
        /* While trying to create a window the connection break will be detected */
        create_surface();

        /* Trying to configure the display shouldn't block */
        configure_display();
        /* Trying to disconnect at this point shouldn't block */
        disconnect();

        EXPECT_THAT(client->wait_for_termination().exit_code, Eq(EXIT_SUCCESS));
    }
}

using ServerDisconnectDeathTest = ServerDisconnect;

TEST_F(ServerDisconnectDeathTest, causes_client_to_terminate_by_default)
{
    mt::CrossProcessAction connect;
    mt::CrossProcessSync create_surface_sync;

    auto const client = new_client_process([&]
        {
            MirConnection* connection{nullptr};

            connect.exec([&] {
                connection = mir_connect_sync(mtf::test_socket_file().c_str() , __PRETTY_FUNCTION__);
                EXPECT_TRUE(mir_connection_is_valid(connection));
            });

            create_surface_sync.wait_for_signal_ready_for();

            mtf::make_any_surface(connection);

            mir_connection_release(connection);
        });

    if (is_test_process())
    {
        connect();
        stop_server();

        /*
         * While trying to create a window the connection break will be detected
         * and the client should self-terminate.
         */
        create_surface_sync.signal_ready();

        auto const client_result = client->wait_for_termination();
        EXPECT_EQ(mtf::TerminationReason::child_terminated_by_signal,
                  client_result.reason);
        int sig = client_result.signal;
        EXPECT_TRUE(sig == SIGHUP || sig == SIGKILL /* (Valgrind) */);
    }
}<|MERGE_RESOLUTION|>--- conflicted
+++ resolved
@@ -125,18 +125,9 @@
             });
 
             configure_display.exec([&] {
-<<<<<<< HEAD
-                auto config = mir_connection_create_display_config(connection);
-#pragma GCC diagnostic push
-#pragma GCC diagnostic ignored "-Wdeprecated-declarations"
-                mir_wait_for(mir_connection_apply_display_config(connection, config));
-#pragma GCC diagnostic pop
-                mir_display_config_destroy(config);
-=======
                 auto config = mir_connection_create_display_configuration(connection);
                 mir_connection_apply_session_display_config(connection, config);
                 mir_display_config_release(config);
->>>>>>> 9bb9a61d
             });
 
             disconnect.exec([&] {
