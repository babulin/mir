--- conflicted
+++ resolved
@@ -414,11 +414,7 @@
 
     expectations_satisfied.wait_for_at_most_seconds(5);
 
-<<<<<<< HEAD
-    expect_client_shutdown();
-=======
-    client_shutdown_expectations();
->>>>>>> 8e6b7769
+    expect_client_shutdown();
 }
 
 TEST_F(TestClientCursorAPI, cursor_request_applied_from_buffer_stream)
@@ -466,7 +462,6 @@
 
     expectations_satisfied.wait_for_at_most_seconds(500);
 
-<<<<<<< HEAD
     expect_client_shutdown();
 }
 
@@ -489,7 +484,52 @@
     }
     
     nested_mir.stop_server();
-=======
+}
+
+TEST_F(TestClientCursorAPI, cursor_request_applied_from_buffer_stream)
+{
+    using namespace ::testing;
+    
+    static int hotspot_x = 1, hotspot_y = 1;
+
+    struct BufferStreamClient : CursorClient
+    {
+        using CursorClient::CursorClient;
+
+        void setup_cursor(MirSurface* surface) override
+        {
+            auto stream = mir_connection_create_buffer_stream_sync(
+                connection, 24, 24, mir_pixel_format_argb_8888,
+                mir_buffer_usage_software);
+            auto conf = mir_cursor_configuration_from_buffer_stream(stream, hotspot_x, hotspot_y);
+
+            mir_wait_for(mir_surface_configure_cursor(surface, conf));
+            
+            mir_cursor_configuration_destroy(conf);            
+            
+            mir_buffer_stream_swap_buffers_sync(stream);
+            mir_buffer_stream_swap_buffers_sync(stream);
+            mir_buffer_stream_swap_buffers_sync(stream);
+
+            mir_buffer_stream_release_sync(stream);
+        }
+    };
+
+    test_server_config().client_geometries[client_name_1] =
+        geom::Rectangle{{0, 0}, {1, 1}};
+
+    BufferStreamClient client{new_connection(), client_name_1};
+
+    {
+        InSequence seq;
+        EXPECT_CALL(test_server_config().cursor, show(_)).Times(2);
+        EXPECT_CALL(test_server_config().cursor, show(_)).Times(1)
+            .WillOnce(mt::WakeUp(&expectations_satisfied));
+    }
+
+    client.run();
+
+    expectations_satisfied.wait_for_at_most_seconds(500);
+
     client_shutdown_expectations();
->>>>>>> 8e6b7769
 }