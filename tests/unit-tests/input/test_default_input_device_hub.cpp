--- conflicted
+++ resolved
@@ -380,13 +380,9 @@
 
 TEST_F(InputDeviceHubTest, forwards_pointer_updates_to_cursor_listener)
 {
-<<<<<<< HEAD
     using namespace ::testing;
 
     auto move_x = 12.0f, move_y = 14.0f;
-=======
-    auto x = 12.2f, y = 14.3f;
->>>>>>> b0c05833
 
     mi::InputSink* sink;
     mi::EventBuilder* builder;
