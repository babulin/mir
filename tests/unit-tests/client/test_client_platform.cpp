/*
 * Copyright © 2012 Canonical Ltd.
 *
 * This program is free software: you can redistribute it and/or modify
 * it under the terms of the GNU General Public License version 3 as
 * published by the Free Software Foundation.
 *
 * This program is distributed in the hope that it will be useful,
 * but WITHOUT ANY WARRANTY; without even the implied warranty of
 * MERCHANTABILITY or FITNESS FOR A PARTICULAR PURPOSE.  See the
 * GNU General Public License for more details.
 *
 * You should have received a copy of the GNU General Public License
 * along with this program.  If not, see <http://www.gnu.org/licenses/>.
 *
 * Authored by: Kevin DuBois <kevin.dubois@canonical.com>
 */

#include "mir/client_platform.h"
#include "mir/egl_native_surface.h"

#include "mir_test_doubles/mock_client_context.h"
#include "mir_test_doubles/mock_egl_native_surface.h"
#include "mir_test_framework/executable_path.h"
#include "mir_test_framework/stub_platform_helpers.h"

#ifdef MIR_BUILD_PLATFORM_ANDROID
#include "mir_test_doubles/mock_android_hw.h"
#endif

#include "mir/client_platform_factory.h"

#include "mir/shared_library.h"

#include <gmock/gmock.h>
#include <gtest/gtest.h>

namespace mcl=mir::client;
namespace mtd = mir::test::doubles;
namespace mtf = mir_test_framework;

namespace
{
struct ClientPlatformTraits
{
    ClientPlatformTraits(std::string const& library,
                         std::function<void(MirPlatformPackage&)> populator,
                         MirPlatformType type)
        : platform_library_name{library},
          populate_package_for{populator},
          platform_type{type}
    {
    }

    std::string const platform_library_name;
    std::function<void(MirPlatformPackage&)> const populate_package_for;
    MirPlatformType const platform_type;
};

struct ClientPlatformTest : public ::testing::TestWithParam<ClientPlatformTraits const*>
{
    ClientPlatformTest()
        : platform_library{mtf::client_platform(GetParam()->platform_library_name)},
          create_client_platform{platform_library.load_function<mcl::CreateClientPlatform>("create_client_platform")},
          probe{platform_library.load_function<mcl::ClientPlatformProbe>("is_appropriate_module")}
    {
        using namespace testing;
        ON_CALL(context, populate_server_package(_))
            .WillByDefault(Invoke(GetParam()->populate_package_for));
    }

    mtd::MockClientContext context;
#ifdef MIR_BUILD_PLATFORM_ANDROID
    testing::NiceMock<mtd::HardwareAccessMock> hw_access_mock;
#endif
    mir::SharedLibrary platform_library;
    mcl::CreateClientPlatform const create_client_platform;
    mcl::ClientPlatformProbe const probe;
};

#ifdef MIR_BUILD_PLATFORM_ANDROID
ClientPlatformTraits const android_platform{"android",
                                            [](MirPlatformPackage& pkg)
                                            {
                                                ::memset(&pkg, 0, sizeof(pkg));
                                            },
                                            mir_platform_type_android
                                           };

INSTANTIATE_TEST_CASE_P(Android,
                        ClientPlatformTest,
                        ::testing::Values(&android_platform));

#endif

<<<<<<< HEAD
#ifdef MIR_BUILD_PLATFORM_KMS
=======
#ifdef MIR_BUILD_PLATFORM_MESA_KMS
>>>>>>> f7a9a3bb
ClientPlatformTraits const mesa_platform{"mesa",
                                         [](MirPlatformPackage& pkg)
                                         {
                                             ::memset(&pkg, 0, sizeof(pkg));
                                             pkg.fd_items = 1;
                                         },
                                         mir_platform_type_gbm
                                        };

INSTANTIATE_TEST_CASE_P(Mesa,
                        ClientPlatformTest,
                        ::testing::Values(&mesa_platform));

#endif

ClientPlatformTraits const dummy_platform{"dummy.so",
                                          [](MirPlatformPackage& pkg)
                                          {
                                              mtf::create_stub_platform_package(pkg);
                                          },
                                          mir_platform_type_gbm
                                         };

INSTANTIATE_TEST_CASE_P(Dummy,
                        ClientPlatformTest,
                        ::testing::Values(&dummy_platform));
}

TEST_P(ClientPlatformTest, platform_name)
{
    auto platform = create_client_platform(&context);

    EXPECT_EQ(GetParam()->platform_type, platform->platform_type());
}

TEST_P(ClientPlatformTest, platform_creates)
{
    auto platform = create_client_platform(&context);
    auto buffer_factory = platform->create_buffer_factory();
    EXPECT_NE(buffer_factory.get(), (mcl::ClientBufferFactory*) NULL);
}

TEST_P(ClientPlatformTest, platform_creates_native_window)
{
    auto platform = create_client_platform(&context);
    auto mock_client_surface = std::make_shared<mtd::MockEGLNativeSurface>();
    auto native_window = platform->create_egl_native_window(mock_client_surface.get());
    EXPECT_NE(*native_window, (EGLNativeWindowType) NULL);
}

TEST_P(ClientPlatformTest, platform_creates_egl_native_display)
{
    auto platform = create_client_platform(&context);
    auto native_display = platform->create_egl_native_display();
    EXPECT_NE(nullptr, native_display.get());
}

TEST_P(ClientPlatformTest, platform_probe_returns_success_when_matching)
{
    EXPECT_TRUE(probe(&context));
}

TEST_P(ClientPlatformTest, platform_probe_returns_false_when_not_matching)
{
    using namespace testing;
    ON_CALL(context, populate_server_package(_))
        .WillByDefault(Invoke([](MirPlatformPackage& pkg)
                              {
                                  //Mock up something that hopefully looks nothing like
                                  //what the platform is expecting...
                                  ::memset(&pkg, 0, sizeof(pkg));
                                  pkg.data_items = mir_platform_package_max + 1;
                                  pkg.fd_items = -23;
                              }));

    EXPECT_FALSE(probe(&context));
}<|MERGE_RESOLUTION|>--- conflicted
+++ resolved
@@ -93,11 +93,7 @@
 
 #endif
 
-<<<<<<< HEAD
-#ifdef MIR_BUILD_PLATFORM_KMS
-=======
 #ifdef MIR_BUILD_PLATFORM_MESA_KMS
->>>>>>> f7a9a3bb
 ClientPlatformTraits const mesa_platform{"mesa",
                                          [](MirPlatformPackage& pkg)
                                          {
