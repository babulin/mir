/*
 * Copyright © 2013 Canonical Ltd.
 *
 * This program is free software: you can redistribute it and/or modify
 * it under the terms of the GNU General Public License version 3 as
 * published by the Free Software Foundation.
 *
 * This program is distributed in the hope that it will be useful,
 * but WITHOUT ANY WARRANTY; without even the implied warranty of
 * MERCHANTABILITY or FITNESS FOR A PARTICULAR PURPOSE.  See the
 * GNU General Public License for more details.
 *
 * You should have received a copy of the GNU General Public License
 * along with this program.  If not, see <http://www.gnu.org/licenses/>.
 *
 * Authored by: Alexandros Frantzis <alexandros.frantzis@canonical.com>
 */

#include "src/server/compositor/multi_threaded_compositor.h"
#include "mir/compositor/display_buffer_compositor.h"
#include "mir/compositor/scene.h"
#include "mir/compositor/display_buffer_compositor_factory.h"
#include "src/server/report/null_report_factory.h"
#include "mir_test_doubles/null_display.h"
#include "mir_test_doubles/null_display_buffer.h"
#include "mir_test_doubles/mock_display_buffer.h"
#include "mir_test_doubles/mock_compositor_report.h"
#include "mir_test_doubles/mock_scene.h"
#include "mir_test_doubles/stub_renderable.h"
#include "mir_test_doubles/null_display_buffer_compositor_factory.h"
#include "mir_test/spin_wait.h"

#include <unordered_map>
#include <unordered_set>
#include <thread>
#include <mutex>
#include <chrono>
#include <atomic>

#include <gmock/gmock.h>
#include <gtest/gtest.h>

namespace mc = mir::compositor;
namespace mg = mir::graphics;
namespace geom = mir::geometry;
namespace mtd = mir::test::doubles;
namespace mr = mir::report;

namespace
{

class StubDisplay : public mtd::NullDisplay
{
 public:
    StubDisplay(unsigned int nbuffers) : buffers{nbuffers} {}

    void for_each_display_buffer(std::function<void(mg::DisplayBuffer&)> const& f) override
    {
        for (auto& db : buffers)
            f(db);
    }

private:
    std::vector<mtd::NullDisplayBuffer> buffers;
};

class StubDisplayWithMockBuffers : public mtd::NullDisplay
{
 public:
    StubDisplayWithMockBuffers(unsigned int nbuffers) : buffers{nbuffers} {}

    void for_each_display_buffer(std::function<void(mg::DisplayBuffer&)> const& f)
    {
        for (auto& db : buffers)
            f(db);
    }

    void for_each_mock_buffer(std::function<void(mtd::MockDisplayBuffer&)> const& f)
    {
        for (auto& db : buffers)
            f(db);
    }

private:
    std::vector<testing::NiceMock<mtd::MockDisplayBuffer>> buffers;
};

class StubScene : public mc::Scene
{
public:
    StubScene(mg::RenderableList const& list)
        : callback{[]{}},
          throw_on_set_callback_{false}, 
          renderable_list{list}
    {
    }
    StubScene() : StubScene(mg::RenderableList{}) {}

    mg::RenderableList generate_renderable_list() const
    {
        return renderable_list;
    }

    void set_change_callback(std::function<void()> const& f)
    {
        if (throw_on_set_callback_)
            throw std::runtime_error("");
        std::lock_guard<std::mutex> lock{callback_mutex};
        assert(f);
        callback = f;
    }

    void emit_change_event()
    {
        {
            std::lock_guard<std::mutex> lock{callback_mutex};
            callback();
        }
        /* Reduce run-time under valgrind */
        std::this_thread::yield();
    }

    void throw_on_set_callback(bool flag)
    {
        throw_on_set_callback_ = flag;
    }

    void lock() {}
    void unlock() {}

private:
    std::function<void()> callback;
    std::mutex callback_mutex;
    bool throw_on_set_callback_;
    mg::RenderableList renderable_list;
};

class RecordingDisplayBufferCompositor : public mc::DisplayBufferCompositor
{
public:
    RecordingDisplayBufferCompositor(std::function<void()> const& mark_render_buffer)
        : mark_render_buffer{mark_render_buffer}
    {
    }

    bool composite()
    {
        mark_render_buffer();
        /* Reduce run-time under valgrind */
        std::this_thread::yield();
        return false;
    }

private:
    std::function<void()> const mark_render_buffer;
};


class RecordingDisplayBufferCompositorFactory : public mc::DisplayBufferCompositorFactory
{
public:
    std::unique_ptr<mc::DisplayBufferCompositor> create_compositor_for(mg::DisplayBuffer& display_buffer)
    {
        auto raw = new RecordingDisplayBufferCompositor{
            [&display_buffer,this]()
            {
                mark_render_buffer(display_buffer);
            }};
        return std::unique_ptr<RecordingDisplayBufferCompositor>(raw);
    }

    void mark_render_buffer(mg::DisplayBuffer& display_buffer)
    {
        std::lock_guard<std::mutex> lk{m};

        if (records.find(&display_buffer) == records.end())
            records[&display_buffer] = Record(0, std::unordered_set<std::thread::id>());

        ++records[&display_buffer].first;
        records[&display_buffer].second.insert(std::this_thread::get_id());
    }

    bool enough_records_gathered(unsigned int nbuffers, unsigned int min_record_count = 1000)
    {
        std::lock_guard<std::mutex> lk{m};

        if (records.size() < nbuffers)
            return false;

        for (auto const& e : records)
        {
            Record const& r = e.second;
            if (r.first < min_record_count)
                return false;
        }

        return true;
    }

    bool each_buffer_rendered_in_single_thread()
    {
        for (auto const& e : records)
        {
            Record const& r = e.second;
            if (r.second.size() != 1)
                return false;
        }

        return true;
    }

    bool buffers_rendered_in_different_threads()
    {
        std::unordered_set<std::thread::id> seen;
        seen.insert(std::this_thread::get_id());

        for (auto const& e : records)
        {
            Record const& r = e.second;
            auto iter = r.second.begin();
            if (seen.find(*iter) != seen.end())
                return false;
            seen.insert(*iter);
        }

        return true;
    }

    bool check_record_count_for_each_buffer(
            unsigned int nbuffers,
            unsigned int min,
            unsigned int max = ~0u)
    {
        std::lock_guard<std::mutex> lk{m};

        if (records.size() < nbuffers)
            return (min == 0 && max == 0);

        for (auto const& e : records)
        {
            Record const& r = e.second;
            if (r.first < min || r.first > max)
                return false;
        }

        return true;
    }

private:
    std::mutex m;
    typedef std::pair<unsigned int, std::unordered_set<std::thread::id>> Record;
    std::unordered_map<mg::DisplayBuffer*,Record> records;
};

class SurfaceUpdatingDisplayBufferCompositor : public mc::DisplayBufferCompositor
{
public:
    SurfaceUpdatingDisplayBufferCompositor(std::function<void()> const& fake_surface_update)
        : fake_surface_update{fake_surface_update}
    {
    }

    bool composite()
    {
        fake_surface_update();
        /* Reduce run-time under valgrind */
        std::this_thread::yield();
        return false;
    }

private:
    std::function<void()> const fake_surface_update;
};

class SurfaceUpdatingDisplayBufferCompositorFactory : public mc::DisplayBufferCompositorFactory
{
public:
    SurfaceUpdatingDisplayBufferCompositorFactory(std::shared_ptr<StubScene> const& scene)
        : scene{scene},
          render_count{0}
    {
    }

    std::unique_ptr<mc::DisplayBufferCompositor> create_compositor_for(mg::DisplayBuffer&)
    {
        auto raw = new SurfaceUpdatingDisplayBufferCompositor{[this]{fake_surface_update();}};
        return std::unique_ptr<SurfaceUpdatingDisplayBufferCompositor>(raw);
    }

    void fake_surface_update()
    {
        scene->emit_change_event();
        ++render_count;
    }
    bool enough_renders_happened()
    {
        unsigned int const enough_renders{1000};
        return render_count > enough_renders;
    }

private:
    std::shared_ptr<StubScene> const scene;
    unsigned int render_count;
};

enum class RenderableVisibility { hidden, visible };

class BufferCountingRenderable : public mtd::StubRenderable
{
public:
    BufferCountingRenderable(RenderableVisibility visibility)
        : buffers_requested_{0}, visibility{visibility}
    {
    }

    std::shared_ptr<mg::Buffer> buffer(void const*) const override
    {
        ++buffers_requested_;
        return std::make_shared<mtd::StubBuffer>();
    }

    bool visible() const override
    {
        return visibility == RenderableVisibility::visible;
    }

    int buffers_requested() const
    {
        return buffers_requested_;
    }

private:
    mutable std::atomic<int> buffers_requested_;
    RenderableVisibility const visibility;
};

auto const null_report = mr::null_compositor_report();
unsigned int const composites_per_update{1};
}

TEST(MultiThreadedCompositor, compositing_happens_in_different_threads)
{
    using namespace testing;

    unsigned int const nbuffers{3};

    auto display = std::make_shared<StubDisplay>(nbuffers);
    auto scene = std::make_shared<StubScene>();
    auto db_compositor_factory = std::make_shared<RecordingDisplayBufferCompositorFactory>();
    mc::MultiThreadedCompositor compositor{display, scene, db_compositor_factory, null_report, true};

    compositor.start();

    while (!db_compositor_factory->enough_records_gathered(nbuffers))
        scene->emit_change_event();

    compositor.stop();

    EXPECT_TRUE(db_compositor_factory->each_buffer_rendered_in_single_thread());
    EXPECT_TRUE(db_compositor_factory->buffers_rendered_in_different_threads());
}

TEST(MultiThreadedCompositor, reports_in_the_right_places)
{
    using namespace testing;

    auto display = std::make_shared<StubDisplayWithMockBuffers>(1);
    auto scene = std::make_shared<StubScene>();
    auto db_compositor_factory =
        std::make_shared<RecordingDisplayBufferCompositorFactory>();
    auto mock_report = std::make_shared<mtd::MockCompositorReport>();
    mc::MultiThreadedCompositor compositor{display, scene,
                                           db_compositor_factory,
                                           mock_report,
                                           true};

    EXPECT_CALL(*mock_report, started())
        .Times(1);

    display->for_each_mock_buffer([](mtd::MockDisplayBuffer& mock_buf)
    {
        EXPECT_CALL(mock_buf, make_current()).Times(1);
        EXPECT_CALL(mock_buf, view_area())
            .WillOnce(Return(geom::Rectangle()));
    });

    EXPECT_CALL(*mock_report, added_display(_,_,_,_,_))
        .Times(1);
    EXPECT_CALL(*mock_report, scheduled())
        .Times(2);

    display->for_each_mock_buffer([](mtd::MockDisplayBuffer& mock_buf)
    {
        EXPECT_CALL(mock_buf, release_current()).Times(1);
    });

    EXPECT_CALL(*mock_report, stopped())
        .Times(AtLeast(1));

    compositor.start();
    scene->emit_change_event();
    while (!db_compositor_factory->check_record_count_for_each_buffer(1, composites_per_update))
        std::this_thread::yield();
    compositor.stop();
}

/*
 * It's difficult to test that a render won't happen, without some further
 * introspective capabilities that would complicate the code. This test will
 * catch a problem if it occurs, but can't ensure that a problem, even if
 * present, will occur in a determinstic manner.
 *
 * Nonetheless, the test is useful since it's very likely to fail if a problem
 * is present (and don't forget that it's usually run multiple times per day).
 */
TEST(MultiThreadedCompositor, composites_only_on_demand)
{
    using namespace testing;

    unsigned int const nbuffers = 3;

    auto display = std::make_shared<StubDisplay>(nbuffers);
    auto scene = std::make_shared<StubScene>();
    auto db_compositor_factory = std::make_shared<RecordingDisplayBufferCompositorFactory>();
    mc::MultiThreadedCompositor compositor{display, scene, db_compositor_factory, null_report, true};

    // Verify we're actually starting at zero frames
    EXPECT_TRUE(db_compositor_factory->check_record_count_for_each_buffer(nbuffers, 0, 0));

    compositor.start();

    // Initial render: initial_composites frames should be composited at least
    while (!db_compositor_factory->check_record_count_for_each_buffer(nbuffers, composites_per_update))
        std::this_thread::sleep_for(std::chrono::milliseconds(10));

    // Now we have initial_composites redraws, pause for a while
    std::this_thread::sleep_for(std::chrono::milliseconds(1000));

    // ... and make sure the number is still only 3
    EXPECT_TRUE(db_compositor_factory->check_record_count_for_each_buffer(nbuffers, composites_per_update, composites_per_update));

    // Trigger more surface changes
    scene->emit_change_event();

    // Display buffers should be forced to render another 3, so that's 6
    while (!db_compositor_factory->check_record_count_for_each_buffer(nbuffers, 2*composites_per_update))
        std::this_thread::sleep_for(std::chrono::milliseconds(10));

    // Now pause without any further surface changes
    std::this_thread::sleep_for(std::chrono::milliseconds(1000));

    // Verify we never triggered more than 2*initial_composites compositions
    EXPECT_TRUE(db_compositor_factory->check_record_count_for_each_buffer(nbuffers, 2*composites_per_update, 2*composites_per_update));

    compositor.stop();  // Pause the compositor so we don't race

    // Now trigger many surfaces changes close together
    for (int i = 0; i < 10; i++)
        scene->emit_change_event();

    compositor.start();

    // Display buffers should be forced to render another 3, so that's 9
    while (!db_compositor_factory->check_record_count_for_each_buffer(nbuffers, 3*composites_per_update))
        std::this_thread::sleep_for(std::chrono::milliseconds(10));

    // Now pause without any further surface changes
    std::this_thread::sleep_for(std::chrono::milliseconds(1000));

    // Verify we never triggered more than 9 compositions
    EXPECT_TRUE(db_compositor_factory->check_record_count_for_each_buffer(nbuffers, 3*composites_per_update, 3*composites_per_update));

    compositor.stop();
}

TEST(MultiThreadedCompositor, when_no_initial_composite_is_needed_there_is_none)
{
    using namespace testing;

    unsigned int const nbuffers = 3;

    auto display = std::make_shared<StubDisplay>(nbuffers);
    auto scene = std::make_shared<StubScene>();
    auto db_compositor_factory = std::make_shared<RecordingDisplayBufferCompositorFactory>();
    mc::MultiThreadedCompositor compositor{display, scene, db_compositor_factory, null_report, false};

    // Verify we're actually starting at zero frames
    ASSERT_TRUE(db_compositor_factory->check_record_count_for_each_buffer(nbuffers, 0, 0));

    compositor.start();
    std::this_thread::sleep_for(std::chrono::milliseconds(100));

    // Verify we're still at zero frames
    EXPECT_TRUE(db_compositor_factory->check_record_count_for_each_buffer(nbuffers, 0, 0));

    compositor.stop();
}

TEST(MultiThreadedCompositor, when_no_initial_composite_is_needed_we_still_composite_on_restart)
{
    using namespace testing;

    unsigned int const nbuffers = 3;

    auto display = std::make_shared<StubDisplay>(nbuffers);
    auto scene = std::make_shared<StubScene>();
    auto db_compositor_factory = std::make_shared<RecordingDisplayBufferCompositorFactory>();
    mc::MultiThreadedCompositor compositor{display, scene, db_compositor_factory, null_report, false};

    compositor.start();

    std::this_thread::sleep_for(std::chrono::milliseconds(100));

    // Verify we're actually starting at zero frames
    ASSERT_TRUE(db_compositor_factory->check_record_count_for_each_buffer(nbuffers, 0, 0));

    compositor.stop();
    compositor.start();

    for (int countdown = 100;
        countdown != 0 &&
        !db_compositor_factory->check_record_count_for_each_buffer(nbuffers, composites_per_update, composites_per_update);
        --countdown)
    {
        std::this_thread::sleep_for(std::chrono::milliseconds(10));
    }

    // Verify we composited the expected frame
    EXPECT_TRUE(db_compositor_factory->check_record_count_for_each_buffer(nbuffers, composites_per_update, composites_per_update));

    compositor.stop();
}

TEST(MultiThreadedCompositor, surface_update_from_render_doesnt_deadlock)
{
    using namespace testing;

    unsigned int const nbuffers{3};

    auto display = std::make_shared<StubDisplay>(nbuffers);
    auto scene = std::make_shared<StubScene>();
    auto db_compositor_factory = std::make_shared<SurfaceUpdatingDisplayBufferCompositorFactory>(scene);
    mc::MultiThreadedCompositor compositor{display, scene, db_compositor_factory, null_report, true};

    compositor.start();

    while (!db_compositor_factory->enough_renders_happened())
        std::this_thread::sleep_for(std::chrono::milliseconds(10));

    compositor.stop();
}

TEST(MultiThreadedCompositor, makes_and_releases_display_buffer_current_target)
{
    using namespace testing;

    unsigned int const nbuffers{3};

    auto display = std::make_shared<StubDisplayWithMockBuffers>(nbuffers);
    auto scene = std::make_shared<StubScene>();
    auto db_compositor_factory = std::make_shared<mtd::NullDisplayBufferCompositorFactory>();
    mc::MultiThreadedCompositor compositor{display, scene, db_compositor_factory, null_report, true};

    display->for_each_mock_buffer([](mtd::MockDisplayBuffer& mock_buf)
    {
        EXPECT_CALL(mock_buf, view_area())
            .WillOnce(Return(geom::Rectangle()));
        EXPECT_CALL(mock_buf, make_current()).Times(1);
        EXPECT_CALL(mock_buf, release_current()).Times(1);
    });

    compositor.start();
    compositor.stop();
}

TEST(MultiThreadedCompositor, double_start_or_stop_ignored)
{
    using namespace testing;

    unsigned int const nbuffers{3};
    auto display = std::make_shared<StubDisplayWithMockBuffers>(nbuffers);
    auto mock_scene = std::make_shared<mtd::MockScene>();
    auto db_compositor_factory = std::make_shared<mtd::NullDisplayBufferCompositorFactory>();
    auto mock_report = std::make_shared<testing::NiceMock<mtd::MockCompositorReport>>();
    EXPECT_CALL(*mock_report, started())
        .Times(1);
    EXPECT_CALL(*mock_report, stopped())
        .Times(1);
    EXPECT_CALL(*mock_scene, set_change_callback(_))
        .Times(2);
    EXPECT_CALL(*mock_scene, generate_renderable_list())
        .Times(AtLeast(0))
        .WillRepeatedly(Return(mg::RenderableList{}));

    mc::MultiThreadedCompositor compositor{display, mock_scene, db_compositor_factory, mock_report, true};

    compositor.start();
    compositor.start();
    compositor.stop();
    compositor.stop();
}

namespace
{
struct BufferConsumption : ::testing::TestWithParam<RenderableVisibility> {};
}

TEST_P(BufferConsumption, consumes_buffers_for_renderables_that_are_not_rendered)
{
    using namespace testing;

    unsigned int const nbuffers{2};
    auto renderable = std::make_shared<BufferCountingRenderable>(GetParam());
    auto display = std::make_shared<StubDisplay>(nbuffers);
    auto stub_scene = std::make_shared<StubScene>(mg::RenderableList{renderable});
    // We use NullDisplayBufferCompositors to simulate DisplayBufferCompositors
    // not rendering a renderable.
    auto db_compositor_factory = std::make_shared<mtd::NullDisplayBufferCompositorFactory>();

    mc::MultiThreadedCompositor compositor{
        display, stub_scene, db_compositor_factory, null_report, true};

    compositor.start();

    mir::test::spin_wait_for_condition_or_timeout(
        [&] { return renderable->buffers_requested() == 1; },
        std::chrono::seconds{5});

    EXPECT_THAT(renderable->buffers_requested(), Eq(1));

    stub_scene->emit_change_event();

    mir::test::spin_wait_for_condition_or_timeout(
        [&] { return renderable->buffers_requested() == 2; },
        std::chrono::seconds{5});

    EXPECT_THAT(renderable->buffers_requested(), Eq(2));

    compositor.stop();
}

<<<<<<< HEAD
INSTANTIATE_TEST_CASE_P(
    MultiThreadedCompositor, BufferConsumption,
    ::testing::Values(RenderableVisibility::hidden, RenderableVisibility::visible));
=======
TEST(MultiThreadedCompositor, cleans_up_after_throw_in_start)
{
    unsigned int const nbuffers{3};

    auto display = std::make_shared<StubDisplayWithMockBuffers>(nbuffers);
    auto scene = std::make_shared<StubScene>();
    auto db_compositor_factory = std::make_shared<RecordingDisplayBufferCompositorFactory>();
    mc::MultiThreadedCompositor compositor{display, scene, db_compositor_factory, null_report, true};

    scene->throw_on_set_callback(true);

    EXPECT_THROW(compositor.start(), std::runtime_error);

    scene->throw_on_set_callback(false);

    /* No point in running the rest of the test if it throws again */
    ASSERT_NO_THROW(compositor.start());

    /* The minimum number of records here should be nbuffers *2, since we are checking for
     * presence of at least one additional rogue compositor thread per display buffer
     * However to avoid timing considerations like one good thread compositing the display buffer
     * twice before the rogue thread gets a chance to, an arbitrary number of records are gathered
     */
    unsigned int min_number_of_records = 100;

    /* Timeout here in case the exception from setting the scene callback put the compositor
     * in a bad state that did not allow it to composite (hence no records gathered)
     */
    auto time_out = std::chrono::steady_clock::now() + std::chrono::seconds(1);
    while (!db_compositor_factory->enough_records_gathered(nbuffers, min_number_of_records) &&
           std::chrono::steady_clock::now() <= time_out)
    {
        scene->emit_change_event();
        std::this_thread::yield();
    }

    /* Check expectation in case a timeout happened */
    EXPECT_TRUE(db_compositor_factory->enough_records_gathered(nbuffers, min_number_of_records));

    compositor.stop();

    /* Only one thread should be rendering each display buffer
     * If the compositor failed to cleanup correctly more than one thread could be
     * compositing the same display buffer
     */
    EXPECT_TRUE(db_compositor_factory->each_buffer_rendered_in_single_thread());
}
>>>>>>> 511d224d
<|MERGE_RESOLUTION|>--- conflicted
+++ resolved
@@ -639,11 +639,10 @@
     compositor.stop();
 }
 
-<<<<<<< HEAD
 INSTANTIATE_TEST_CASE_P(
     MultiThreadedCompositor, BufferConsumption,
     ::testing::Values(RenderableVisibility::hidden, RenderableVisibility::visible));
-=======
+
 TEST(MultiThreadedCompositor, cleans_up_after_throw_in_start)
 {
     unsigned int const nbuffers{3};
@@ -690,5 +689,4 @@
      * compositing the same display buffer
      */
     EXPECT_TRUE(db_compositor_factory->each_buffer_rendered_in_single_thread());
-}
->>>>>>> 511d224d
+}