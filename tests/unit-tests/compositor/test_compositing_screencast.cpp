/*
 * Copyright © 2014 Canonical Ltd.
 *
 * This program is free software: you can redistribute it and/or modify
 * it under the terms of the GNU General Public License version 3 as
 * published by the Free Software Foundation.
 *
 * This program is distributed in the hope that it will be useful,
 * but WITHOUT ANY WARRANTY; without even the implied warranty of
 * MERCHANTABILITY or FITNESS FOR A PARTICULAR PURPOSE.  See the
 * GNU General Public License for more details.
 *
 * You should have received a copy of the GNU General Public License
 * along with this program.  If not, see <http://www.gnu.org/licenses/>.
 *
 * Authored by: Alexandros Frantzis <alexandros.frantzis@canonical.com>
 */

#include "src/server/compositor/compositing_screencast.h"
#include "mir/compositor/display_buffer_compositor_factory.h"
#include "mir/compositor/display_buffer_compositor.h"
#include "mir/compositor/scene.h"
#include "mir/graphics/display_buffer.h"
#include "mir/graphics/graphic_buffer_allocator.h"
#include "mir/geometry/rectangle.h"

#include "mir_test_doubles/null_display.h"
#include "mir_test_doubles/stub_display_configuration.h"
#include "mir_test_doubles/stub_buffer_allocator.h"
#include "mir_test_doubles/mock_buffer.h"
#include "mir_test_doubles/mock_gl.h"
#include "mir_test_doubles/stub_scene.h"
#include "mir_test_doubles/stub_scene_element.h"
#include "mir_test_doubles/mock_scene.h"

#include "mir_test/fake_shared.h"

#include <boost/throw_exception.hpp>

#include <gtest/gtest.h>
#include <gmock/gmock.h>

#include <unordered_set>

namespace mc = mir::compositor;
namespace mg = mir::graphics;
namespace mf = mir::frontend;
namespace mtd = mir::test::doubles;
namespace mt = mir::test;
namespace geom = mir::geometry;

namespace
{

class StubDisplay : public mtd::NullDisplay
{
public:
    StubDisplay()
        : connected_used_outputs{{connected,!used}, {connected,used}},
          stub_config{connected_used_outputs}
    {
    }

    std::unique_ptr<mg::DisplayConfiguration> configuration() const override
    {
        return std::unique_ptr<mg::DisplayConfiguration>{
            new mtd::StubDisplayConfig{connected_used_outputs}};
    }

    mg::DisplayConfigurationOutput const& output_with(mg::DisplayConfigurationOutputId id)
    {
        for (auto const& output : stub_config.outputs)
        {
            if (output.id == id)
                return output;
        }

        BOOST_THROW_EXCEPTION(std::logic_error("Can't find stub output"));
    }

private:
    std::vector<std::pair<bool,bool>> const connected_used_outputs;
    mtd::StubDisplayConfig const stub_config;
    static bool const connected;
    static bool const used;
};

bool const StubDisplay::connected{true};
bool const StubDisplay::used{true};

class NullDisplayBufferCompositorFactory : public mc::DisplayBufferCompositorFactory
{
public:
    std::unique_ptr<mc::DisplayBufferCompositor> create_compositor_for(mg::DisplayBuffer&)
    {
        struct NullDisplayBufferCompositor : mc::DisplayBufferCompositor
        {
<<<<<<< HEAD
            void composite(mg::DisplayBuffer&, mc::SceneElementSequence) {}
=======
            void composite(mc::SceneElementSequence&&) {}
>>>>>>> 34cf487b
        };

        auto raw = new NullDisplayBufferCompositor{};
        return std::unique_ptr<NullDisplayBufferCompositor>(raw);
    }
};

struct MockDisplayBufferCompositor : mc::DisplayBufferCompositor
{
<<<<<<< HEAD
    MOCK_METHOD2(composite, void(mg::DisplayBuffer&, mc::SceneElementSequence));
=======
    void composite(mc::SceneElementSequence&& seq)
    {
        composite_(seq);
    }

    MOCK_METHOD1(composite_, void(mc::SceneElementSequence&));
>>>>>>> 34cf487b
};

class WrappingDisplayBufferCompositor : public mc::DisplayBufferCompositor
{
public:
    WrappingDisplayBufferCompositor(mc::DisplayBufferCompositor& comp)
        : comp(comp)
    {
    }

<<<<<<< HEAD
    void composite(mg::DisplayBuffer& db, mc::SceneElementSequence elements)
    {
        comp.composite(db, std::move(elements));
=======
    void composite(mc::SceneElementSequence&& elements)
    {
        comp.composite(std::move(elements));
>>>>>>> 34cf487b
    }

private:
    mc::DisplayBufferCompositor& comp;
};


struct MockBufferAllocator : mg::GraphicBufferAllocator
{
    MOCK_METHOD1(alloc_buffer,
                 std::shared_ptr<mg::Buffer>(mg::BufferProperties const&));
    MOCK_METHOD0(supported_pixel_formats,
                 std::vector<MirPixelFormat>());
};

struct MockDisplayBufferCompositorFactory : mc::DisplayBufferCompositorFactory
{
    std::unique_ptr<mc::DisplayBufferCompositor> create_compositor_for(mg::DisplayBuffer& db)
    {
        create_compositor_mock(db);
        return std::unique_ptr<WrappingDisplayBufferCompositor>(
            new WrappingDisplayBufferCompositor{mock_db_compositor});
    }

    MockDisplayBufferCompositor mock_db_compositor;

    MOCK_METHOD1(create_compositor_mock, void(mg::DisplayBuffer&));
};

MATCHER_P(DisplayBufferCoversArea, output_extents, "")
{
    return arg.view_area() == output_extents;
}

MATCHER_P(BufferPropertiesMatchOutput, output, "")
{
    return arg.size == output.extents().size;
}

MATCHER_P(BufferPropertiesMatchSize, size, "")
{
    return arg.size == size;
}

struct CompositingScreencastTest : testing::Test
{
    CompositingScreencastTest()
        : screencast{mt::fake_shared(stub_scene),
                     mt::fake_shared(stub_display),
                     mt::fake_shared(stub_buffer_allocator),
                     mt::fake_shared(stub_db_compositor_factory)},
          default_size{1, 1},
          default_region{{0, 0}, {1, 1}},
          default_pixel_format{mir_pixel_format_xbgr_8888}
    {
    }

    testing::NiceMock<mtd::MockGL> mock_gl;
    mtd::StubScene stub_scene;
    StubDisplay stub_display;
    mtd::StubBufferAllocator stub_buffer_allocator;
    NullDisplayBufferCompositorFactory stub_db_compositor_factory;
    mc::CompositingScreencast screencast;
    geom::Size const default_size;
    geom::Rectangle const default_region;
    MirPixelFormat default_pixel_format;
};

}

TEST_F(CompositingScreencastTest, produces_different_session_ids)
{
    std::unordered_set<mf::ScreencastSessionId> session_ids;

    for (int i = 0; i != 10; ++i)
    {
        auto session_id = screencast.create_session(default_region, default_size, default_pixel_format);
        ASSERT_TRUE(session_ids.find(session_id) == session_ids.end())
            << "session_id: " << session_id << " iter: " << i;
        session_ids.insert(session_id);
    }
}

TEST_F(CompositingScreencastTest, throws_on_creation_with_invalid_params)
{
    std::unordered_set<mf::ScreencastSessionId> session_ids;
    geom::Size invalid_size{0, 0};
    geom::Rectangle invalid_region{{0, 0}, {0, 0}};

    EXPECT_THROW(screencast.create_session(invalid_region, default_size, default_pixel_format), std::runtime_error);
    EXPECT_THROW(screencast.create_session(default_region, invalid_size, default_pixel_format), std::runtime_error);
    EXPECT_THROW(screencast.create_session(default_region, default_size, mir_pixel_format_invalid), std::runtime_error);
}

TEST_F(CompositingScreencastTest, throws_on_capture_with_invalid_session_id)
{
    mf::ScreencastSessionId const invalid_session_id{10};
    EXPECT_THROW(screencast.capture(invalid_session_id), std::logic_error);
}

TEST_F(CompositingScreencastTest, throws_on_capture_with_destroyed_session_id)
{
    auto session_id = screencast.create_session(default_region, default_size, default_pixel_format);
    screencast.destroy_session(session_id);
    EXPECT_THROW(screencast.capture(session_id), std::logic_error);
}

TEST_F(CompositingScreencastTest, captures_by_compositing_with_provided_region)
{
    using namespace testing;

    mtd::StubSceneElement element1;
    mtd::StubSceneElement element2;
    mc::SceneElementSequence scene_elements{mt::fake_shared(element1), mt::fake_shared(element2)};
    NiceMock<mtd::MockScene> mock_scene;
    MockDisplayBufferCompositorFactory mock_db_compositor_factory;

    InSequence s;
    EXPECT_CALL(mock_db_compositor_factory,
                create_compositor_mock(DisplayBufferCoversArea(default_region)));
    EXPECT_CALL(mock_scene, scene_elements_for(_))
        .WillOnce(Return(scene_elements));
<<<<<<< HEAD
    EXPECT_CALL(mock_db_compositor_factory.mock_db_compositor, composite(_,Eq(scene_elements)));
=======
    EXPECT_CALL(mock_db_compositor_factory.mock_db_compositor, composite_(Eq(scene_elements)));
>>>>>>> 34cf487b

    mc::CompositingScreencast screencast_local{
        mt::fake_shared(mock_scene),
        mt::fake_shared(stub_display),
        mt::fake_shared(stub_buffer_allocator),
        mt::fake_shared(mock_db_compositor_factory)};

    auto session_id = screencast_local.create_session(default_region, default_size, default_pixel_format);

    screencast_local.capture(session_id);
}

TEST_F(CompositingScreencastTest, allocates_and_uses_buffer_with_provided_size)
{
    using namespace testing;

    MockBufferAllocator mock_buffer_allocator;
    mtd::StubBuffer stub_buffer;

    InSequence s;
    EXPECT_CALL(mock_buffer_allocator,
                alloc_buffer(BufferPropertiesMatchSize(default_size)))
        .WillOnce(Return(mt::fake_shared(stub_buffer)));

    mc::CompositingScreencast screencast_local{
        mt::fake_shared(stub_scene),
        mt::fake_shared(stub_display),
        mt::fake_shared(mock_buffer_allocator),
        mt::fake_shared(stub_db_compositor_factory)};

    auto session_id = screencast_local.create_session(default_region, default_size, default_pixel_format);

    auto buffer = screencast_local.capture(session_id);
    ASSERT_EQ(&stub_buffer, buffer.get());
}

TEST_F(CompositingScreencastTest, uses_one_buffer_per_session)
{
    using namespace testing;

    MockBufferAllocator mock_buffer_allocator;
    mtd::StubBuffer stub_buffer1;
    mtd::StubBuffer stub_buffer2;

    EXPECT_CALL(mock_buffer_allocator, alloc_buffer(_))
        .WillOnce(Return(mt::fake_shared(stub_buffer1)))
        .WillOnce(Return(mt::fake_shared(stub_buffer2)));

    mc::CompositingScreencast screencast_local{
        mt::fake_shared(stub_scene),
        mt::fake_shared(stub_display),
        mt::fake_shared(mock_buffer_allocator),
        mt::fake_shared(stub_db_compositor_factory)};

    auto session_id1 = screencast_local.create_session(default_region, default_size, default_pixel_format);
    auto buffer1 = screencast_local.capture(session_id1);
    ASSERT_EQ(&stub_buffer1, buffer1.get());
    buffer1 = screencast_local.capture(session_id1);
    ASSERT_EQ(&stub_buffer1, buffer1.get());

    auto session_id2 = screencast_local.create_session(default_region, default_size, default_pixel_format);
    auto buffer2 = screencast_local.capture(session_id2);
    ASSERT_EQ(&stub_buffer2, buffer2.get());
    buffer2 = screencast_local.capture(session_id2);
    ASSERT_EQ(&stub_buffer2, buffer2.get());
}

TEST_F(CompositingScreencastTest, registers_and_unregisters_from_scene)
{
    using namespace testing;
    NiceMock<mtd::MockScene> mock_scene;
    NiceMock<MockBufferAllocator> mock_buffer_allocator;
    ON_CALL(mock_buffer_allocator, alloc_buffer(_))
        .WillByDefault(Return(std::make_shared<mtd::StubBuffer>()));

    EXPECT_CALL(mock_scene, register_compositor(_))
        .Times(1);
    EXPECT_CALL(mock_scene, unregister_compositor(_))
        .Times(1);

    mc::CompositingScreencast screencast_local{
        mt::fake_shared(mock_scene),
        mt::fake_shared(stub_display),
        mt::fake_shared(mock_buffer_allocator),
        mt::fake_shared(stub_db_compositor_factory)};

    auto session_id = screencast_local.create_session(default_region, default_size, default_pixel_format);
    screencast_local.destroy_session(session_id);
}<|MERGE_RESOLUTION|>--- conflicted
+++ resolved
@@ -95,11 +95,7 @@
     {
         struct NullDisplayBufferCompositor : mc::DisplayBufferCompositor
         {
-<<<<<<< HEAD
-            void composite(mg::DisplayBuffer&, mc::SceneElementSequence) {}
-=======
             void composite(mc::SceneElementSequence&&) {}
->>>>>>> 34cf487b
         };
 
         auto raw = new NullDisplayBufferCompositor{};
@@ -109,16 +105,12 @@
 
 struct MockDisplayBufferCompositor : mc::DisplayBufferCompositor
 {
-<<<<<<< HEAD
-    MOCK_METHOD2(composite, void(mg::DisplayBuffer&, mc::SceneElementSequence));
-=======
     void composite(mc::SceneElementSequence&& seq)
     {
         composite_(seq);
     }
 
     MOCK_METHOD1(composite_, void(mc::SceneElementSequence&));
->>>>>>> 34cf487b
 };
 
 class WrappingDisplayBufferCompositor : public mc::DisplayBufferCompositor
@@ -129,15 +121,9 @@
     {
     }
 
-<<<<<<< HEAD
-    void composite(mg::DisplayBuffer& db, mc::SceneElementSequence elements)
-    {
-        comp.composite(db, std::move(elements));
-=======
     void composite(mc::SceneElementSequence&& elements)
     {
         comp.composite(std::move(elements));
->>>>>>> 34cf487b
     }
 
 private:
@@ -260,11 +246,7 @@
                 create_compositor_mock(DisplayBufferCoversArea(default_region)));
     EXPECT_CALL(mock_scene, scene_elements_for(_))
         .WillOnce(Return(scene_elements));
-<<<<<<< HEAD
-    EXPECT_CALL(mock_db_compositor_factory.mock_db_compositor, composite(_,Eq(scene_elements)));
-=======
     EXPECT_CALL(mock_db_compositor_factory.mock_db_compositor, composite_(Eq(scene_elements)));
->>>>>>> 34cf487b
 
     mc::CompositingScreencast screencast_local{
         mt::fake_shared(mock_scene),
