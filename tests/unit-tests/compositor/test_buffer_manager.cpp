/*
 * Copyright © 2012 Canonical Ltd.
 *
 * This program is free software: you can redistribute it and/or modify
 * it under the terms of the GNU General Public License version 3 as
 * published by the Free Software Foundation.
 *
 * This program is distributed in the hope that it will be useful,
 * but WITHOUT ANY WARRANTY; without even the implied warranty of
 * MERCHANTABILITY or FITNESS FOR A PARTICULAR PURPOSE.  See the
 * GNU General Public License for more details.
 *
 * You should have received a copy of the GNU General Public License
 * along with this program.  If not, see <http://www.gnu.org/licenses/>.
 *
 * Authored by: Thomas Voss <thomas.voss@canonical.com>
 */

#include "mir_test/mock_buffer.h"

#include "mir/compositor/buffer.h"
#include "mir/compositor/buffer_swapper.h"
#include "mir/compositor/buffer_allocation_strategy.h"
#include "mir/compositor/buffer_bundle_manager.h"
#include "mir/compositor/buffer_bundle.h"
#include "mir/compositor/graphic_buffer_allocator.h"

#include <gmock/gmock.h>
#include <gtest/gtest.h>
#include "mir_test/gmock_fixes.h"

namespace mc = mir::compositor;
namespace geom = mir::geometry;

namespace
{

struct EmptyDeleter
{
    template<typename T>
    void operator()(T* )
    {
    }
};

struct MockBufferAllocationStrategy : public mc::BufferAllocationStrategy
{
    MOCK_METHOD2(
        create_swapper,
<<<<<<< HEAD
        std::unique_ptr<mc::BufferSwapper>(geom::Size, mc::PixelFormat));
};

geom::Size size{geom::Width{1024}, geom::Height{768}};
const geom::Stride stride{geom::dim_cast<geom::Stride>(size.width)};
const mc::PixelFormat pixel_format{mc::PixelFormat::rgba_8888};
=======
        std::unique_ptr<mc::BufferSwapper>(geom::Width, geom::Height, geom::PixelFormat));
};

const geom::Width width{1024};
const geom::Height height{768};
const geom::Stride stride{geom::dim_cast<geom::Stride>(width)};
const geom::PixelFormat pixel_format{geom::PixelFormat::rgba_8888};
>>>>>>> 56d56c9b

}

TEST(buffer_manager, create_buffer)
{
    using namespace testing;

    mc::MockBuffer mock_buffer{size, stride, pixel_format};
    std::shared_ptr<mc::MockBuffer> default_buffer(
        &mock_buffer,
        EmptyDeleter());
    MockBufferAllocationStrategy allocation_strategy;

    mc::BufferBundleManager buffer_bundle_manager(
            std::shared_ptr<mc::BufferAllocationStrategy>(&allocation_strategy, EmptyDeleter()));


    EXPECT_CALL(allocation_strategy, create_swapper(Eq(size), Eq(pixel_format))).Times(AtLeast(1));

    std::shared_ptr<mc::BufferBundle> bundle{
        buffer_bundle_manager.create_buffer_bundle(
            size,
            pixel_format)};

    EXPECT_TRUE(bundle.get());
}<|MERGE_RESOLUTION|>--- conflicted
+++ resolved
@@ -47,22 +47,12 @@
 {
     MOCK_METHOD2(
         create_swapper,
-<<<<<<< HEAD
-        std::unique_ptr<mc::BufferSwapper>(geom::Size, mc::PixelFormat));
+        std::unique_ptr<mc::BufferSwapper>(geom::Size, geom::PixelFormat));
 };
 
 geom::Size size{geom::Width{1024}, geom::Height{768}};
 const geom::Stride stride{geom::dim_cast<geom::Stride>(size.width)};
-const mc::PixelFormat pixel_format{mc::PixelFormat::rgba_8888};
-=======
-        std::unique_ptr<mc::BufferSwapper>(geom::Width, geom::Height, geom::PixelFormat));
-};
-
-const geom::Width width{1024};
-const geom::Height height{768};
-const geom::Stride stride{geom::dim_cast<geom::Stride>(width)};
 const geom::PixelFormat pixel_format{geom::PixelFormat::rgba_8888};
->>>>>>> 56d56c9b
 
 }
 
