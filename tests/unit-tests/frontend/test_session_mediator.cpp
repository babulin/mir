/*
 * Copyright © 2012 Canonical Ltd.
 *
 * This program is free software: you can redistribute it and/or modify
 * it under the terms of the GNU General Public License version 3 as
 * published by the Free Software Foundation.
 *
 * This program is distributed in the hope that it will be useful,
 * but WITHOUT ANY WARRANTY; without even the implied warranty of
 * MERCHANTABILITY or FITNESS FOR A PARTICULAR PURPOSE.  See the
 * GNU General Public License for more details.
 *
 * You should have received a copy of the GNU General Public License
 * along with this program.  If not, see <http://www.gnu.org/licenses/>.
 *
 * Authored by: Alexandros Frantzis <alexandros.frantzis@canonical.com>
 */

#include "mir/surfaces/buffer_stream.h"
#include "mir/compositor/graphic_buffer_allocator.h"
#include "mir/frontend/session_mediator_report.h"
#include "mir/frontend/session_mediator.h"
#include "mir/frontend/resource_cache.h"
#include "mir/shell/application_session.h"
#include "mir/graphics/display.h"
#include "mir/graphics/display_configuration.h"
#include "mir/graphics/platform.h"
#include "mir/graphics/platform_ipc_package.h"
#include "mir/surfaces/surface.h"
#include "mir_test_doubles/null_display.h"
#include "mir_test_doubles/mock_display.h"
#include "mir_test_doubles/mock_shell.h"
#include "mir_test_doubles/mock_frontend_surface.h"
#include "mir_test_doubles/mock_buffer.h"
#include "mir_test_doubles/stub_session.h"
#include "mir_test_doubles/stub_surface_builder.h"
<<<<<<< HEAD
#include "mir_test_doubles/stub_surface_controller.h"
=======
#include "mir_test/display_config_matchers.h"
>>>>>>> e3354ffb
#include "mir_test/fake_shared.h"
#include "mir/frontend/event_sink.h"
#include "mir/shell/surface.h"

#include <gtest/gtest.h>
#include <gmock/gmock.h>

#include <stdexcept>

namespace mf = mir::frontend;
namespace mg = mir::graphics;
namespace mc = mir::compositor;
namespace ms = mir::surfaces;
namespace geom = mir::geometry;
namespace mp = mir::protobuf;
namespace msh = mir::shell;
namespace mt = mir::test;
namespace mtd = mt::doubles;

namespace
{

class StubbedSession : public mtd::StubSession
{
public:
    StubbedSession()
    {
        using namespace ::testing;

<<<<<<< HEAD
        mock_surface = std::make_shared<mtd::MockSurface>(mt::fake_shared(surface_builder), mt::fake_shared(surface_controller));
=======
        mock_surface = std::make_shared<mtd::MockFrontendSurface>();
>>>>>>> e3354ffb
        mock_buffer = std::make_shared<NiceMock<mtd::MockBuffer>>(geom::Size(), geom::Stride(), geom::PixelFormat());

        EXPECT_CALL(*mock_surface, size()).Times(AnyNumber()).WillRepeatedly(Return(geom::Size()));
        EXPECT_CALL(*mock_surface, pixel_format()).Times(AnyNumber()).WillRepeatedly(Return(geom::PixelFormat()));
        EXPECT_CALL(*mock_surface, advance_client_buffer()).Times(AnyNumber()).WillRepeatedly(Return(mock_buffer));

        EXPECT_CALL(*mock_surface, supports_input()).Times(AnyNumber()).WillRepeatedly(Return(true));
        EXPECT_CALL(*mock_surface, client_input_fd()).Times(AnyNumber()).WillRepeatedly(Return(testing_client_input_fd));
    }

    std::shared_ptr<mf::Surface> get_surface(mf::SurfaceId /* surface */) const
    {
        return mock_surface;
    }

    mtd::StubSurfaceBuilder surface_builder;
<<<<<<< HEAD
    mtd::StubSurfaceController surface_controller;
    std::shared_ptr<mtd::MockSurface> mock_surface;
=======
    std::shared_ptr<mtd::MockFrontendSurface> mock_surface;
>>>>>>> e3354ffb
    std::shared_ptr<mtd::MockBuffer> mock_buffer;
    static int const testing_client_input_fd;
};

int const StubbedSession::testing_client_input_fd{11};

class MockGraphicBufferAllocator : public mc::GraphicBufferAllocator
{
public:
    MockGraphicBufferAllocator()
    {
        ON_CALL(*this, supported_pixel_formats())
            .WillByDefault(testing::Return(std::vector<geom::PixelFormat>()));
    }

    std::shared_ptr<mg::Buffer> alloc_buffer(mc::BufferProperties const&)
    {
        return std::shared_ptr<mg::Buffer>();
    }

    MOCK_METHOD0(supported_pixel_formats, std::vector<geom::PixelFormat>());
    ~MockGraphicBufferAllocator() noexcept {}
};

class MockPlatform : public mg::Platform
{
 public:
    MockPlatform()
    {
        using namespace testing;
        ON_CALL(*this, create_buffer_allocator(_))
            .WillByDefault(Return(std::shared_ptr<mc::GraphicBufferAllocator>()));
        ON_CALL(*this, create_display(_))
            .WillByDefault(Return(std::make_shared<mtd::NullDisplay>()));
        ON_CALL(*this, get_ipc_package())
            .WillByDefault(Return(std::make_shared<mg::PlatformIPCPackage>()));
    }

    MOCK_METHOD1(create_buffer_allocator, std::shared_ptr<mc::GraphicBufferAllocator>(std::shared_ptr<mg::BufferInitializer> const&));
    MOCK_METHOD1(create_display,
                 std::shared_ptr<mg::Display>(
                     std::shared_ptr<mg::DisplayConfigurationPolicy> const&));
    MOCK_METHOD0(get_ipc_package, std::shared_ptr<mg::PlatformIPCPackage>());
    MOCK_METHOD0(create_internal_client, std::shared_ptr<mg::InternalClient>());
    MOCK_CONST_METHOD2(fill_ipc_package, void(std::shared_ptr<mc::BufferIPCPacker> const&,
                                              std::shared_ptr<mg::Buffer> const&));
};

class NullEventSink : public mir::frontend::EventSink
{
public:
    void handle_event(MirEvent const& ) override {}
};

struct SessionMediatorTest : public ::testing::Test
{
    SessionMediatorTest()
        : shell{std::make_shared<testing::NiceMock<mtd::MockShell>>()},
          graphics_platform{std::make_shared<testing::NiceMock<MockPlatform>>()},
          graphics_display{std::make_shared<mtd::NullDisplay>()},
          buffer_allocator{std::make_shared<testing::NiceMock<MockGraphicBufferAllocator>>()},
          report{std::make_shared<mf::NullSessionMediatorReport>()},
          resource_cache{std::make_shared<mf::ResourceCache>()},
          mediator{shell, graphics_platform, graphics_display,
                   buffer_allocator, report, 
                   std::make_shared<NullEventSink>(),
                   resource_cache},
          stubbed_session{std::make_shared<StubbedSession>()},
          null_callback{google::protobuf::NewPermanentCallback(google::protobuf::DoNothing)}
    {
        using namespace ::testing;

        ON_CALL(*shell, open_session(_, _)).WillByDefault(Return(stubbed_session));
        ON_CALL(*shell, create_surface_for(_, _)).WillByDefault(Return(mf::SurfaceId{1}));
    }

    std::shared_ptr<testing::NiceMock<mtd::MockShell>> const shell;
    std::shared_ptr<MockPlatform> const graphics_platform;
    std::shared_ptr<mg::Display> const graphics_display;
    std::shared_ptr<testing::NiceMock<MockGraphicBufferAllocator>> const buffer_allocator;
    std::shared_ptr<mf::SessionMediatorReport> const report;
    std::shared_ptr<mf::ResourceCache> const resource_cache;
    mf::SessionMediator mediator;
    std::shared_ptr<StubbedSession> const stubbed_session;

    std::unique_ptr<google::protobuf::Closure> null_callback;
};
}

TEST_F(SessionMediatorTest, disconnect_releases_session)
{
    using namespace ::testing;

    mp::ConnectParameters connect_parameters;
    mp::Connection connection;

    EXPECT_CALL(*shell, close_session(_)).Times(1);

    mediator.connect(nullptr, &connect_parameters, &connection, null_callback.get());
    mediator.disconnect(nullptr, nullptr, nullptr, null_callback.get());
}

TEST_F(SessionMediatorTest, calling_methods_before_connect_throws)
{
    EXPECT_THROW({
        mp::SurfaceParameters request;
        mp::Surface response;

        mediator.create_surface(nullptr, &request, &response, null_callback.get());
    }, std::logic_error);

    EXPECT_THROW({
        mp::SurfaceId request;
        mp::Buffer response;

        mediator.next_buffer(nullptr, &request, &response, null_callback.get());
    }, std::logic_error);

    EXPECT_THROW({
        mp::SurfaceId request;

        mediator.release_surface(nullptr, &request, nullptr, null_callback.get());
    }, std::logic_error);

    EXPECT_THROW({
        mp::DRMMagic request;
        mp::DRMAuthMagicStatus response;

        mediator.drm_auth_magic(nullptr, &request, &response, null_callback.get());
    }, std::logic_error);

    EXPECT_THROW({
        mediator.disconnect(nullptr, nullptr, nullptr, null_callback.get());
    }, std::logic_error);
}

TEST_F(SessionMediatorTest, calling_methods_after_connect_works)
{
    mp::ConnectParameters connect_parameters;
    mp::Connection connection;

    mediator.connect(nullptr, &connect_parameters, &connection, null_callback.get());

    {
        mp::SurfaceParameters request;
        mp::Surface response;

        mediator.create_surface(nullptr, &request, &response, null_callback.get());
    }
    {
        mp::SurfaceId request;
        mp::Buffer response;

        mediator.next_buffer(nullptr, &request, &response, null_callback.get());
    }
    {
        mp::SurfaceId request;

        mediator.release_surface(nullptr, &request, nullptr, null_callback.get());
    }

    mediator.disconnect(nullptr, nullptr, nullptr, null_callback.get());
}

TEST_F(SessionMediatorTest, calling_methods_after_disconnect_throws)
{
    mp::ConnectParameters connect_parameters;
    mp::Connection connection;

    mediator.connect(nullptr, &connect_parameters, &connection, null_callback.get());

    mediator.disconnect(nullptr, nullptr, nullptr, null_callback.get());

    EXPECT_THROW({
        mp::SurfaceParameters surface_parameters;
        mp::Surface surface;

        mediator.create_surface(nullptr, &surface_parameters, &surface, null_callback.get());
    }, std::logic_error);

    EXPECT_THROW({
        mp::SurfaceId request;
        mp::Buffer response;

        mediator.next_buffer(nullptr, &request, &response, null_callback.get());
    }, std::logic_error);

    EXPECT_THROW({
        mp::SurfaceId request;

        mediator.release_surface(nullptr, &request, nullptr, null_callback.get());
    }, std::logic_error);

    EXPECT_THROW({
        mp::DRMMagic request;
        mp::DRMAuthMagicStatus response;

        mediator.drm_auth_magic(nullptr, &request, &response, null_callback.get());
    }, std::logic_error);

    EXPECT_THROW({
        mediator.disconnect(nullptr, nullptr, nullptr, null_callback.get());
    }, std::logic_error);
}

TEST_F(SessionMediatorTest, can_reconnect_after_disconnect)
{
    mp::ConnectParameters connect_parameters;
    mp::Connection connection;

    mediator.connect(nullptr, &connect_parameters, &connection, null_callback.get());

    mediator.disconnect(nullptr, nullptr, nullptr, null_callback.get());

    mediator.connect(nullptr, &connect_parameters, &connection, null_callback.get());
}

namespace
{
struct StubConfig : public mg::DisplayConfiguration
{
    StubConfig(std::shared_ptr<mg::DisplayConfigurationOutput> const& conf)
       : outputs{conf, conf}
    {
    }
    virtual void for_each_card(std::function<void(mg::DisplayConfigurationCard const&)>) const
    {
    }
    virtual void for_each_output(std::function<void(mg::DisplayConfigurationOutput const&)> f) const
    {
        for (auto const& disp : outputs)
        {
            f(*disp);
        }
    }
    virtual void configure_output(mg::DisplayConfigurationOutputId, bool, geom::Point, size_t)
    {
    }

    std::vector<std::shared_ptr<mg::DisplayConfigurationOutput>> outputs;
};

}

TEST_F(SessionMediatorTest, connect_packs_display_output)
{
    using namespace testing;
    geom::Size sz{1022, 2411};
   
    std::vector<mg::DisplayConfigurationMode> modes{{sz, 344.0f},{sz, 234.0f}};
    mg::DisplayConfigurationOutput output{
        mg::DisplayConfigurationOutputId{static_cast<int>(3)},
        mg::DisplayConfigurationCardId{static_cast<int>(2)},
        modes, sz, true, false,
        geom::Point{4,12}, 0u};

    StubConfig config(mt::fake_shared(output));

    auto mock_display = std::make_shared<mtd::MockDisplay>();
    EXPECT_CALL(*mock_display, configuration())
        .Times(1)
        .WillOnce(Return(mt::fake_shared(config)));
    mf::SessionMediator mediator{
        shell, graphics_platform, mock_display,
        buffer_allocator, report, 
        std::make_shared<NullEventSink>(),
        resource_cache};

    mp::ConnectParameters connect_parameters;
    mp::Connection connection;
    connection.clear_platform();
    connection.clear_display_info();
    connection.clear_display_output();

    std::vector<geom::PixelFormat> const pixel_formats{
        geom::PixelFormat::bgr_888,
        geom::PixelFormat::abgr_8888,
        geom::PixelFormat::xbgr_8888
    };

    EXPECT_CALL(*buffer_allocator, supported_pixel_formats())
        .WillOnce(Return(pixel_formats));

    
    mediator.connect(nullptr, &connect_parameters, &connection, null_callback.get());

    EXPECT_THAT(connection, mt::ProtobufConfigMatches(config.outputs, pixel_formats));
}

TEST_F(SessionMediatorTest, creating_surface_packs_response_with_input_fds)
{
    mp::ConnectParameters connect_parameters;
    mp::Connection connection;

    mediator.connect(nullptr, &connect_parameters, &connection, null_callback.get());

    {
        mp::SurfaceParameters request;
        mp::Surface response;

        mediator.create_surface(nullptr, &request, &response, null_callback.get());
        EXPECT_EQ(StubbedSession::testing_client_input_fd, response.fd(0));
    }

    mediator.disconnect(nullptr, nullptr, nullptr, null_callback.get());
}

TEST_F(SessionMediatorTest, no_input_channel_is_nonfatal)
{
    mp::ConnectParameters connect_parameters;
    mp::Connection connection;
    EXPECT_CALL(*stubbed_session->mock_surface, supports_input())
        .Times(1)
        .WillOnce(testing::Return(false));
    EXPECT_CALL(*stubbed_session->mock_surface, client_input_fd())
        .Times(0);

    mediator.connect(nullptr, &connect_parameters, &connection, null_callback.get());

    {
        mp::SurfaceParameters request;
        mp::Surface response;

        mediator.create_surface(nullptr, &request, &response, null_callback.get());
    }

    mediator.disconnect(nullptr, nullptr, nullptr, null_callback.get());
}

TEST_F(SessionMediatorTest, session_only_sends_needed_buffers)
{
    using namespace testing;

    mp::ConnectParameters connect_parameters;
    mp::Connection connection;

    mediator.connect(nullptr, &connect_parameters, &connection, null_callback.get());

    {
        EXPECT_CALL(*stubbed_session->mock_buffer, id())
            .WillOnce(Return(mg::BufferID{4}))
            .WillOnce(Return(mg::BufferID{5}))
            .WillOnce(Return(mg::BufferID{4}))
            .WillOnce(Return(mg::BufferID{5}));

        mp::Surface surface_response;
        mp::SurfaceId buffer_request;
        mp::Buffer buffer_response[3];

        std::shared_ptr<mg::Buffer> tmp_buffer = stubbed_session->mock_buffer;
        EXPECT_CALL(*graphics_platform, fill_ipc_package(_, tmp_buffer))
            .Times(2);

        mp::SurfaceParameters surface_request;
        mediator.create_surface(nullptr, &surface_request, &surface_response, null_callback.get());
        mediator.next_buffer(nullptr, &buffer_request, &buffer_response[0], null_callback.get());
        mediator.next_buffer(nullptr, &buffer_request, &buffer_response[1], null_callback.get());
        mediator.next_buffer(nullptr, &buffer_request, &buffer_response[2], null_callback.get());
    }

    mediator.disconnect(nullptr, nullptr, nullptr, null_callback.get());
}

TEST_F(SessionMediatorTest, buffer_resource_held_over_call)
{
    using namespace testing;

    auto stub_buffer1 = std::make_shared<mtd::StubBuffer>();
    auto stub_buffer2 = std::make_shared<mtd::StubBuffer>();

    mp::ConnectParameters connect_parameters;
    mp::Connection connection;

    mediator.connect(nullptr, &connect_parameters, &connection, null_callback.get());
    mp::Surface surface_response;
    mp::SurfaceId buffer_request;
    mp::Buffer buffer_response;
    mp::SurfaceParameters surface_request;

    EXPECT_CALL(*stubbed_session->mock_surface, advance_client_buffer())
        .Times(2)
        .WillOnce(Return(stub_buffer1))
        .WillOnce(Return(stub_buffer2));
 
    auto refcount = stub_buffer1.use_count();
    mediator.create_surface(nullptr, &surface_request, &surface_response, null_callback.get());
    EXPECT_EQ(refcount+1, stub_buffer1.use_count());

    auto refcount2 = stub_buffer2.use_count();
    mediator.next_buffer(nullptr, &buffer_request, &buffer_response, null_callback.get());
    EXPECT_EQ(refcount, stub_buffer1.use_count());
    EXPECT_EQ(refcount2+1, stub_buffer2.use_count());

    mediator.disconnect(nullptr, nullptr, nullptr, null_callback.get());
}<|MERGE_RESOLUTION|>--- conflicted
+++ resolved
@@ -34,11 +34,7 @@
 #include "mir_test_doubles/mock_buffer.h"
 #include "mir_test_doubles/stub_session.h"
 #include "mir_test_doubles/stub_surface_builder.h"
-<<<<<<< HEAD
-#include "mir_test_doubles/stub_surface_controller.h"
-=======
 #include "mir_test/display_config_matchers.h"
->>>>>>> e3354ffb
 #include "mir_test/fake_shared.h"
 #include "mir/frontend/event_sink.h"
 #include "mir/shell/surface.h"
@@ -68,11 +64,7 @@
     {
         using namespace ::testing;
 
-<<<<<<< HEAD
-        mock_surface = std::make_shared<mtd::MockSurface>(mt::fake_shared(surface_builder), mt::fake_shared(surface_controller));
-=======
         mock_surface = std::make_shared<mtd::MockFrontendSurface>();
->>>>>>> e3354ffb
         mock_buffer = std::make_shared<NiceMock<mtd::MockBuffer>>(geom::Size(), geom::Stride(), geom::PixelFormat());
 
         EXPECT_CALL(*mock_surface, size()).Times(AnyNumber()).WillRepeatedly(Return(geom::Size()));
@@ -89,12 +81,7 @@
     }
 
     mtd::StubSurfaceBuilder surface_builder;
-<<<<<<< HEAD
-    mtd::StubSurfaceController surface_controller;
-    std::shared_ptr<mtd::MockSurface> mock_surface;
-=======
     std::shared_ptr<mtd::MockFrontendSurface> mock_surface;
->>>>>>> e3354ffb
     std::shared_ptr<mtd::MockBuffer> mock_buffer;
     static int const testing_client_input_fd;
 };
