/*
 * Copyright © 2012 Canonical Ltd.
 *
 * This program is free software: you can redistribute it and/or modify
 * it under the terms of the GNU General Public License version 3 as
 * published by the Free Software Foundation.
 *
 * This program is distributed in the hope that it will be useful,
 * but WITHOUT ANY WARRANTY; without even the implied warranty of
 * MERCHANTABILITY or FITNESS FOR A PARTICULAR PURPOSE.  See the
 * GNU General Public License for more details.
 *
 * You should have received a copy of the GNU General Public License
 * along with this program.  If not, see <http://www.gnu.org/licenses/>.
 *
 * Authored by: Alexandros Frantzis <alexandros.frantzis@canonical.com>
 */

#include "mir/compositor/buffer_bundle.h"
#include "mir/compositor/buffer_ipc_package.h"
#include "mir/compositor/graphic_buffer_allocator.h"
#include "mir/frontend/application_listener.h"
#include "mir/frontend/application_mediator.h"
#include "mir/frontend/resource_cache.h"
#include "mir/sessions/session.h"
#include "mir/sessions/session_store.h"
#include "mir/sessions/surface_organiser.h"
#include "mir/graphics/display.h"
#include "mir/graphics/platform.h"
#include "mir/graphics/platform_ipc_package.h"
#include "mir/surfaces/surface.h"
#include "mir_test_doubles/null_buffer_bundle.h"

#include <gtest/gtest.h>
#include <gmock/gmock.h>

#include <stdexcept>

namespace mf = mir::frontend;
namespace mg = mir::graphics;
namespace mc = mir::compositor;
namespace ms = mir::surfaces;
namespace geom = mir::geometry;
namespace mp = mir::protobuf;
<<<<<<< HEAD
=======
namespace msess = mir::sessions;
>>>>>>> 8169b30d
namespace mtd = mir::test::doubles;

namespace
{

/*
 * TODO: Fix design so that it's possible to unit-test ApplicationMediator
 * without having to create doubles for classes so deep in its dependency
 * hierarchy, and needing to resort to ugly tricks to get the information
 * we need (e.g. see DestructionRecordingSession below).
 *
 * In particular, it would be nice if both mf::Session and ms::Surface were
 * stubable/mockable.
 */

class DestructionRecordingSession : public msess::Session
{
public:
    DestructionRecordingSession(std::shared_ptr<msess::SurfaceOrganiser> const& surface_organiser)
        : msess::Session{surface_organiser, "Stub"}
    {
        destroyed = false;
    }

    ~DestructionRecordingSession() { destroyed = true; }

    static bool destroyed;
};

bool DestructionRecordingSession::destroyed{true};

class StubSurfaceOrganiser : public msess::SurfaceOrganiser
{
 public:
    std::weak_ptr<ms::Surface> create_surface(const ms::SurfaceCreationParameters& /*params*/)
    {
        auto surface = std::make_shared<ms::Surface>("DummySurface",
                                                     std::make_shared<mtd::NullBufferBundle>());
        surfaces.push_back(surface);

        return std::weak_ptr<ms::Surface>(surface);
    }

    void destroy_surface(std::weak_ptr<ms::Surface> const& /*surface*/) {}

    void hide_surface(std::weak_ptr<ms::Surface> const& /*surface*/) {}

    void show_surface(std::weak_ptr<ms::Surface> const& /*surface*/) {}

    std::vector<std::shared_ptr<ms::Surface>> surfaces;
};

class StubSessionStore : public msess::SessionStore
{
public:
    StubSessionStore()
        : organiser{std::make_shared<StubSurfaceOrganiser>()}
    {
    }

    std::shared_ptr<msess::Session> open_session(std::string const& /*name*/)
    {
        return std::make_shared<DestructionRecordingSession>(organiser);
    }

    void close_session(std::shared_ptr<msess::Session> const& /*session*/) {}

    void shutdown() {}

    std::shared_ptr<msess::SurfaceOrganiser> organiser;
};

class MockGraphicBufferAllocator : public mc::GraphicBufferAllocator
{
public:
    MockGraphicBufferAllocator()
    {
        ON_CALL(*this, supported_pixel_formats())
            .WillByDefault(testing::Return(std::vector<geom::PixelFormat>()));
    }

    std::shared_ptr<mc::Buffer> alloc_buffer(mc::BufferProperties const&)
    {
        return std::shared_ptr<mc::Buffer>();
    }

    MOCK_METHOD0(supported_pixel_formats, std::vector<geom::PixelFormat>());
};

class StubDisplay : public mg::Display
{
 public:
    geom::Rectangle view_area() const { return geom::Rectangle(); }
    void clear() {}
    bool post_update() { return true; }
};

class StubPlatform : public mg::Platform
{
 public:
    std::shared_ptr<mc::GraphicBufferAllocator> create_buffer_allocator(
            const std::shared_ptr<mg::BufferInitializer>& /*buffer_initializer*/)
    {
        return std::shared_ptr<mc::GraphicBufferAllocator>();
    }

    std::shared_ptr<mg::Display> create_display()
    {
        return std::make_shared<StubDisplay>();
    }

    std::shared_ptr<mg::PlatformIPCPackage> get_ipc_package()
    {
        return std::make_shared<mg::PlatformIPCPackage>();
    }
};

}

struct ApplicationMediatorTest : public ::testing::Test
{
    ApplicationMediatorTest()
        : session_store{std::make_shared<StubSessionStore>()},
          graphics_platform{std::make_shared<StubPlatform>()},
          graphics_display{std::make_shared<StubDisplay>()},
          buffer_allocator{std::make_shared<testing::NiceMock<MockGraphicBufferAllocator>>()},
          listener{std::make_shared<mf::NullApplicationListener>()},
          resource_cache{std::make_shared<mf::ResourceCache>()},
          mediator{session_store, graphics_platform, graphics_display,
                   buffer_allocator, listener, resource_cache},
          null_callback{google::protobuf::NewPermanentCallback(google::protobuf::DoNothing)}
    {
    }

    std::shared_ptr<msess::SessionStore> const session_store;
    std::shared_ptr<mg::Platform> const graphics_platform;
    std::shared_ptr<mg::Display> const graphics_display;
    std::shared_ptr<testing::NiceMock<MockGraphicBufferAllocator>> const buffer_allocator;
    std::shared_ptr<mf::ApplicationListener> const listener;
    std::shared_ptr<mf::ResourceCache> const resource_cache;
    mf::ApplicationMediator mediator;

    std::unique_ptr<google::protobuf::Closure> null_callback;
};


TEST_F(ApplicationMediatorTest, disconnect_releases_session)
{
    mp::ConnectParameters connect_parameters;
    mp::Connection connection;

    mediator.connect(nullptr, &connect_parameters, &connection, null_callback.get());

    EXPECT_FALSE(DestructionRecordingSession::destroyed);

    mediator.disconnect(nullptr, nullptr, nullptr, null_callback.get());

    EXPECT_TRUE(DestructionRecordingSession::destroyed);
}

TEST_F(ApplicationMediatorTest, calling_methods_before_connect_throws)
{
    EXPECT_THROW({
        mp::SurfaceParameters request;
        mp::Surface response;

        mediator.create_surface(nullptr, &request, &response, null_callback.get());
    }, std::runtime_error);

    EXPECT_THROW({
        mp::SurfaceId request;
        mp::Buffer response;

        mediator.next_buffer(nullptr, &request, &response, null_callback.get());
    }, std::runtime_error);

    EXPECT_THROW({
        mp::SurfaceId request;

        mediator.release_surface(nullptr, &request, nullptr, null_callback.get());
    }, std::runtime_error);

    EXPECT_THROW({
        mp::DRMMagic request;
        mp::DRMAuthMagicStatus response;

        mediator.drm_auth_magic(nullptr, &request, &response, null_callback.get());
    }, std::runtime_error);

    EXPECT_THROW({
        mediator.disconnect(nullptr, nullptr, nullptr, null_callback.get());
    }, std::runtime_error);
}

TEST_F(ApplicationMediatorTest, calling_methods_after_connect_works)
{
    mp::ConnectParameters connect_parameters;
    mp::Connection connection;

    mediator.connect(nullptr, &connect_parameters, &connection, null_callback.get());

    {
        mp::SurfaceParameters request;
        mp::Surface response;

        mediator.create_surface(nullptr, &request, &response, null_callback.get());
    }
    {
        mp::SurfaceId request;
        mp::Buffer response;

        mediator.next_buffer(nullptr, &request, &response, null_callback.get());
    }
    {
        mp::SurfaceId request;

        mediator.release_surface(nullptr, &request, nullptr, null_callback.get());
    }

    mediator.disconnect(nullptr, nullptr, nullptr, null_callback.get());
}

TEST_F(ApplicationMediatorTest, calling_methods_after_disconnect_throws)
{
    mp::ConnectParameters connect_parameters;
    mp::Connection connection;

    mediator.connect(nullptr, &connect_parameters, &connection, null_callback.get());

    mediator.disconnect(nullptr, nullptr, nullptr, null_callback.get());

    EXPECT_THROW({
        mp::SurfaceParameters surface_parameters;
        mp::Surface surface;

        mediator.create_surface(nullptr, &surface_parameters, &surface, null_callback.get());
    }, std::runtime_error);

    EXPECT_THROW({
        mp::SurfaceId request;
        mp::Buffer response;

        mediator.next_buffer(nullptr, &request, &response, null_callback.get());
    }, std::runtime_error);

    EXPECT_THROW({
        mp::SurfaceId request;

        mediator.release_surface(nullptr, &request, nullptr, null_callback.get());
    }, std::runtime_error);

    EXPECT_THROW({
        mp::DRMMagic request;
        mp::DRMAuthMagicStatus response;

        mediator.drm_auth_magic(nullptr, &request, &response, null_callback.get());
    }, std::runtime_error);

    EXPECT_THROW({
        mediator.disconnect(nullptr, nullptr, nullptr, null_callback.get());
    }, std::runtime_error);
}

TEST_F(ApplicationMediatorTest, can_reconnect_after_disconnect)
{
    mp::ConnectParameters connect_parameters;
    mp::Connection connection;

    mediator.connect(nullptr, &connect_parameters, &connection, null_callback.get());

    mediator.disconnect(nullptr, nullptr, nullptr, null_callback.get());

    mediator.connect(nullptr, &connect_parameters, &connection, null_callback.get());
}

TEST_F(ApplicationMediatorTest, connect_queries_supported_pixel_formats)
{
    using namespace testing;

    mp::ConnectParameters connect_parameters;
    mp::Connection connection;

    std::vector<geom::PixelFormat> const pixel_formats{
        geom::PixelFormat::bgr_888,
        geom::PixelFormat::abgr_8888,
        geom::PixelFormat::xbgr_8888
    };

    EXPECT_CALL(*buffer_allocator, supported_pixel_formats())
        .WillOnce(Return(pixel_formats));

    mediator.connect(nullptr, &connect_parameters, &connection, null_callback.get());

    auto info = connection.display_info();

    ASSERT_EQ(pixel_formats.size(), static_cast<size_t>(info.supported_pixel_format_size()));

    for (size_t i = 0; i < pixel_formats.size(); ++i)
    {
        EXPECT_EQ(pixel_formats[i], static_cast<geom::PixelFormat>(info.supported_pixel_format(i)))
            << "i = " << i;
    }
}<|MERGE_RESOLUTION|>--- conflicted
+++ resolved
@@ -42,10 +42,7 @@
 namespace ms = mir::surfaces;
 namespace geom = mir::geometry;
 namespace mp = mir::protobuf;
-<<<<<<< HEAD
-=======
 namespace msess = mir::sessions;
->>>>>>> 8169b30d
 namespace mtd = mir::test::doubles;
 
 namespace
