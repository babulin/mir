--- conflicted
+++ resolved
@@ -90,7 +90,6 @@
 {
     using namespace ::testing;
 
-<<<<<<< HEAD
     Sequence seq;
     EXPECT_CALL(container, insert_session(_))
         .InSequence(seq);
@@ -105,38 +104,6 @@
         .InSequence(seq);
     EXPECT_CALL(focus_setter, session_closed(_))
         .InSequence(seq);
-=======
-    EXPECT_CALL(container, insert_session(_)).Times(1);
-    EXPECT_CALL(container, remove_session(_)).Times(1);
-    EXPECT_CALL(focus_setter, set_focus_to(_));
-    EXPECT_CALL(focus_setter, set_focus_to(std::shared_ptr<msh::Session>())).Times(1);
-
-    EXPECT_CALL(focus_sequence, default_focus()).WillOnce(Return((std::shared_ptr<msh::Session>())));
-
-    auto session = session_manager.open_session("Visual Basic Studio", std::shared_ptr<mf::EventSink>());
-    session_manager.close_session(session);
-}
-
-TEST_F(SessionManagerSetup, closing_session_removes_surfaces)
-{
-    using namespace ::testing;
-
-    EXPECT_CALL(surface_factory, create_surface(_, _, _)).Times(1);
-
-    ON_CALL(surface_factory, create_surface(_, _, _)).WillByDefault(
-       Return(std::make_shared<msh::Surface>(
-           mt::fake_shared(surface_builder), std::make_shared<mtd::NullSurfaceConfigurator>(),
-           msh::a_surface(),mf::SurfaceId{}, std::shared_ptr<mf::EventSink>())));
-
-
-    EXPECT_CALL(container, insert_session(_)).Times(1);
-    EXPECT_CALL(container, remove_session(_)).Times(1);
-
-    EXPECT_CALL(focus_setter, set_focus_to(_)).Times(1);
-    EXPECT_CALL(focus_setter, set_focus_to(std::shared_ptr<msh::Session>())).Times(1);
-
-    EXPECT_CALL(focus_sequence, default_focus()).WillOnce(Return((std::shared_ptr<msh::Session>())));
->>>>>>> cb0bf64b
 
     auto session = session_manager.open_session("Visual Basic Studio", std::shared_ptr<mf::EventSink>());
     session_manager.close_session(session);
@@ -155,30 +122,7 @@
 
 namespace
 {
-<<<<<<< HEAD
 struct MockShellSession : public msh::Session
-=======
-    using namespace ::testing;
-    ON_CALL(surface_factory, create_surface(_, _, _)).WillByDefault(
-        Return(std::make_shared<msh::Surface>(
-           mt::fake_shared(surface_builder), std::make_shared<mtd::NullSurfaceConfigurator>(),
-           msh::a_surface(),mf::SurfaceId{}, std::shared_ptr<mf::EventSink>())));
-
-    // Once for session creation and once for surface creation
-    {
-        InSequence seq;
-
-        EXPECT_CALL(focus_setter, set_focus_to(_)).Times(1); // Session creation
-        EXPECT_CALL(surface_factory, create_surface(_, _, _)).Times(1);
-        EXPECT_CALL(focus_setter, set_focus_to(_)).Times(1); // Post Surface creation
-    }
-
-    auto session1 = session_manager.open_session("Weather Report", std::shared_ptr<mf::EventSink>());
-    session_manager.create_surface_for(session1, msh::a_surface());
-}
-
-namespace 
->>>>>>> cb0bf64b
 {
     MOCK_METHOD1(create_surface, mf::SurfaceId(msh::SurfaceCreationParameters const&));
     MOCK_METHOD1(destroy_surface, void(mf::SurfaceId));
@@ -196,6 +140,7 @@
     MOCK_METHOD3(configure_surface, int(mf::SurfaceId, MirSurfaceAttrib, int));
 };
 }
+
 TEST_F(SessionManagerSetup, display_change_configuration)
 {
     using namespace testing;
