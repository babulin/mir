/*
 * Copyright © 2013 Canonical Ltd.
 *
 * This program is free software: you can redistribute it and/or modify
 * it under the terms of the GNU General Public License version 3 as
 * published by the Free Software Foundation.
 *
 * This program is distributed in the hope that it will be useful,
 * but WITHOUT ANY WARRANTY; without even the implied warranty of
 * MERCHANTABILITY or FITNESS FOR A PARTICULAR PURPOSE.  See the
 * GNU General Public License for more details.
 *
 * You should have received a copy of the GNU General Public License
 * along with this program.  If not, see <http://www.gnu.org/licenses/>.
 *
 * Authored by: Kevin DuBois <kevin.dubois@canonical.com>
 */

#include "src/server/graphics/android/hwc_layerlist.h"
#include "mir_test_doubles/mock_buffer.h"
#include "hwc_struct_helper-inl.h"
#include "mir_test_doubles/mock_android_native_buffer.h"
#include <gtest/gtest.h>

namespace mg=mir::graphics;
namespace mga=mir::graphics::android;
namespace mtd=mir::test::doubles;
namespace geom=mir::geometry;

class HWCLayerListTest : public ::testing::Test
{
public:
    virtual void SetUp()
    {
        using namespace testing;

        width = 432; 
        height = 876; 
        native_handle_1 = std::make_shared<mtd::StubAndroidNativeBuffer>();
        native_handle_1->anwb()->width = width;
        native_handle_1->anwb()->height = height;
        native_handle_2 = std::make_shared<mtd::MockAndroidNativeBuffer>();
    }

    int width; 
    int height; 
    std::shared_ptr<mg::NativeBuffer> native_handle_1;
    std::shared_ptr<mtd::MockAndroidNativeBuffer> native_handle_2;
};

TEST_F(HWCLayerListTest, fb_target_layer)
{
    mga::FramebufferLayer target_layer(*native_handle_1);

    hwc_rect_t region = {0,0,width, height};
    hwc_region_t visible_region {1, &region};
    hwc_layer_1 expected_layer;
    expected_layer.compositionType = HWC_FRAMEBUFFER_TARGET;
    expected_layer.hints = 0;
    expected_layer.flags = 0;
    expected_layer.handle = native_handle_1->handle();
    expected_layer.transform = 0;
    expected_layer.blending = HWC_BLENDING_NONE;
    expected_layer.sourceCrop = region;
    expected_layer.displayFrame = region; 
    expected_layer.visibleRegionScreen = visible_region;  
    expected_layer.acquireFenceFd = -1;
    expected_layer.releaseFenceFd = -1;

    EXPECT_THAT(target_layer, MatchesLayer(expected_layer));
}

TEST_F(HWCLayerListTest, gl_target_layer_with_force_gl)
{
    mga::CompositionLayer target_layer(*native_handle_1, HWC_SKIP_LAYER);

    hwc_rect_t region = {0,0,width, height};
    hwc_region_t visible_region {1, &region};
    hwc_layer_1 expected_layer;
    expected_layer.compositionType = HWC_FRAMEBUFFER;
    expected_layer.hints = 0;
    expected_layer.flags = HWC_SKIP_LAYER;
    expected_layer.handle = native_handle_1->handle();
    expected_layer.transform = 0;
    expected_layer.blending = HWC_BLENDING_NONE;
    expected_layer.sourceCrop = region;
    expected_layer.displayFrame = region; 
    expected_layer.visibleRegionScreen = visible_region;  
    expected_layer.acquireFenceFd = -1;
    expected_layer.releaseFenceFd = -1;

    EXPECT_THAT(target_layer, MatchesLayer(expected_layer));
}

TEST_F(HWCLayerListTest, gl_target_layer_without_skip)
{
    mga::CompositionLayer target_layer(*native_handle_1, 0);

    hwc_rect_t region = {0,0,width, height};
    hwc_region_t visible_region {1, &region};
    hwc_layer_1 expected_layer;
    expected_layer.compositionType = HWC_FRAMEBUFFER;
    expected_layer.hints = 0;
    expected_layer.flags = 0;
    expected_layer.handle = native_handle_1->handle();
    expected_layer.transform = 0;
    expected_layer.blending = HWC_BLENDING_NONE;
    expected_layer.sourceCrop = region;
    expected_layer.displayFrame = region; 
    expected_layer.visibleRegionScreen = visible_region;  
    expected_layer.acquireFenceFd = -1;
    expected_layer.releaseFenceFd = -1;

    EXPECT_THAT(target_layer, MatchesLayer(expected_layer));
}

TEST_F(HWCLayerListTest, hwc_list_creation)
{
    using namespace testing;
    
    mga::CompositionLayer surface_layer(*native_handle_1, 0);
    mga::FramebufferLayer target_layer(*native_handle_1);
    mga::LayerList layerlist({
        surface_layer,
        target_layer});

    auto list = layerlist.native_list(); 
    EXPECT_EQ(-1, list->retireFenceFd);
    EXPECT_EQ(HWC_GEOMETRY_CHANGED, list->flags); 
    /* note, mali hwc1.1 actually falsely returns if these are not set to something. set to garbage */ 
    EXPECT_NE(nullptr, list->dpy);
    EXPECT_NE(nullptr, list->sur);

    ASSERT_EQ(2u, list->numHwLayers);
    EXPECT_THAT(surface_layer, MatchesLayer(list->hwLayers[0]));
    EXPECT_THAT(target_layer, MatchesLayer(list->hwLayers[1]));
}

TEST_F(HWCLayerListTest, hwc_list_update)
{
    using namespace testing;
<<<<<<< HEAD
    bool force_gl = false;
    int handle_fence = 94;

    EXPECT_CALL(*native_handle_2, copy_fence())
        .Times(1)
        .WillOnce(Return(handle_fence));

    mga::LayerList layerlist({
        mga::CompositionLayer(*native_handle_1, force_gl),
        mga::FramebufferLayer(*native_handle_1)});
    layerlist.set_fb_target(native_handle_2);

    auto list = layerlist.native_list(); 
    ASSERT_EQ(2u, list->numHwLayers);
    EXPECT_EQ(native_handle_1->handle(), list->hwLayers[0].handle);
    EXPECT_EQ(-1, list->hwLayers[0].acquireFenceFd);
    EXPECT_EQ(list->hwLayers[1].handle, native_handle_2->handle());
    EXPECT_EQ(handle_fence, list->hwLayers[0].acquireFenceFd);
}

TEST_F(HWCLayerListTest, get_fb_fence)
{
    bool force_gl = false;
    int release_fence = 381;
    mga::LayerList layerlist({
        mga::CompositionLayer(*native_handle_1, force_gl),
        mga::FramebufferLayer(*native_handle_1)});

    auto list = layerlist.native_list();
    list->hwLayers[1].releaseFenceFd = release_fence;

    EXPECT_EQ(release_fence, layerlist.framebuffer_fence());
}

#if 0
TEST_F(HWCLayerListTest, hwc_list_update)
{
    using namespace testing;
    bool force_gl = false;
=======
>>>>>>> db368e97
    mga::LayerList layerlist({
        mga::CompositionLayer(*native_handle_1, 0),
        mga::FramebufferLayer(*native_handle_1)});
    layerlist.set_fb_target(native_handle_2);

    auto list = layerlist.native_list(); 
    ASSERT_EQ(2u, list->numHwLayers);
    EXPECT_EQ(list->hwLayers[0].handle, native_handle_1->handle());
    EXPECT_EQ(list->hwLayers[1].handle, native_handle_2->handle());
}
#endif<|MERGE_RESOLUTION|>--- conflicted
+++ resolved
@@ -139,16 +139,14 @@
 TEST_F(HWCLayerListTest, hwc_list_update)
 {
     using namespace testing;
-<<<<<<< HEAD
-    bool force_gl = false;
-    int handle_fence = 94;
 
+    int handle_fence = 442;
     EXPECT_CALL(*native_handle_2, copy_fence())
         .Times(1)
         .WillOnce(Return(handle_fence));
 
     mga::LayerList layerlist({
-        mga::CompositionLayer(*native_handle_1, force_gl),
+        mga::CompositionLayer(*native_handle_1, 0),
         mga::FramebufferLayer(*native_handle_1)});
     layerlist.set_fb_target(native_handle_2);
 
@@ -157,38 +155,18 @@
     EXPECT_EQ(native_handle_1->handle(), list->hwLayers[0].handle);
     EXPECT_EQ(-1, list->hwLayers[0].acquireFenceFd);
     EXPECT_EQ(list->hwLayers[1].handle, native_handle_2->handle());
-    EXPECT_EQ(handle_fence, list->hwLayers[0].acquireFenceFd);
+    EXPECT_EQ(handle_fence, list->hwLayers[1].acquireFenceFd);
 }
 
 TEST_F(HWCLayerListTest, get_fb_fence)
 {
-    bool force_gl = false;
     int release_fence = 381;
     mga::LayerList layerlist({
-        mga::CompositionLayer(*native_handle_1, force_gl),
+        mga::CompositionLayer(*native_handle_1, 0),
         mga::FramebufferLayer(*native_handle_1)});
 
     auto list = layerlist.native_list();
     list->hwLayers[1].releaseFenceFd = release_fence;
 
     EXPECT_EQ(release_fence, layerlist.framebuffer_fence());
-}
-
-#if 0
-TEST_F(HWCLayerListTest, hwc_list_update)
-{
-    using namespace testing;
-    bool force_gl = false;
-=======
->>>>>>> db368e97
-    mga::LayerList layerlist({
-        mga::CompositionLayer(*native_handle_1, 0),
-        mga::FramebufferLayer(*native_handle_1)});
-    layerlist.set_fb_target(native_handle_2);
-
-    auto list = layerlist.native_list(); 
-    ASSERT_EQ(2u, list->numHwLayers);
-    EXPECT_EQ(list->hwLayers[0].handle, native_handle_1->handle());
-    EXPECT_EQ(list->hwLayers[1].handle, native_handle_2->handle());
-}
-#endif+}