/*
 * Copyright © 2012 Canonical Ltd.
 *
 * This program is free software: you can redistribute it and/or modify
 * it under the terms of the GNU General Public License version 3 as
 * published by the Free Software Foundation.
 *
 * This program is distributed in the hope that it will be useful,
 * but WITHOUT ANY WARRANTY; without even the implied warranty of
 * MERCHANTABILITY or FITNESS FOR A PARTICULAR PURPOSE.  See the
 * GNU General Public License for more details.
 *
 * You should have received a copy of the GNU General Public License
 * along with this program.  If not, see <http://www.gnu.org/licenses/>.
 *
 * Authored by: Kevin DuBois <kevin.dubois@canonical.com>
 */

#include "src/server/graphics/android/android_buffer.h"
#include "src/server/graphics/android/native_buffer_handle.h"
#include "mir/compositor/buffer_ipc_package.h"
#include "mir_test_doubles/mock_alloc_adaptor.h"

#include <hardware/gralloc.h>
#include <gtest/gtest.h>
#include <gmock/gmock.h>
#include <memory>

namespace mc = mir::compositor;
namespace mg = mir::graphics;
namespace mga = mir::graphics::android;
namespace geom = mir::geometry;
namespace mtd = mir::test::doubles;

class AndroidGraphicBufferBasic : public ::testing::Test
{
protected:
    virtual void SetUp()
    {
        using namespace testing;
        mock_buffer_handle = std::make_shared<NiceMock<mtd::MockBufferHandle>>();
<<<<<<< HEAD
        mock_alloc_device = std::make_shared<NiceMock<mtd::MockAllocAdaptor>>();
        ON_CALL(*mock_alloc_device, alloc_buffer(_,_,_))
            .WillByDefault(Return(mock_buffer_handle));
 
=======
        mock_alloc_device = std::make_shared<NiceMock<mtd::MockAllocAdaptor>>(mock_buffer_handle);

        default_use = mga::BufferUsage::use_hardware;
>>>>>>> e7c5ff3f
        pf = geom::PixelFormat::abgr_8888;
        size = geom::Size{geom::Width{300}, geom::Height{200}};
    }

    std::shared_ptr<mtd::MockAllocAdaptor> mock_alloc_device;
    std::shared_ptr<mtd::MockBufferHandle> mock_buffer_handle;
    geom::PixelFormat pf;
    geom::Size size;
    mga::BufferUsage default_use;
};


TEST_F(AndroidGraphicBufferBasic, basic_allocation_uses_alloc_device)
{
    using namespace testing;

    EXPECT_CALL(*mock_alloc_device, alloc_buffer( _, _, _));

    mga::AndroidBuffer buffer(mock_alloc_device, size, pf, default_use);
}

TEST_F(AndroidGraphicBufferBasic, usage_type_passes_through)
{
    using namespace testing;

    EXPECT_CALL(*mock_alloc_device, alloc_buffer( _, _, mga::BufferUsage::use_hardware));
    mga::AndroidBuffer hw_buffer(mock_alloc_device, size, pf, mga::BufferUsage::use_hardware);
    Mock::VerifyAndClearExpectations(mock_alloc_device.get());

    EXPECT_CALL(*mock_alloc_device, alloc_buffer( _, _, mga::BufferUsage::use_software));
    mga::AndroidBuffer sw_buffer(mock_alloc_device, size, pf, mga::BufferUsage::use_software);
    Mock::VerifyAndClearExpectations(mock_alloc_device.get());

    EXPECT_CALL(*mock_alloc_device, alloc_buffer( _, _, mga::BufferUsage::use_framebuffer_gles));
    mga::AndroidBuffer fb_buffer(mock_alloc_device, size, pf, mga::BufferUsage::use_framebuffer_gles);
    Mock::VerifyAndClearExpectations(mock_alloc_device.get());
}

TEST_F(AndroidGraphicBufferBasic, size_query_test)
{
    using namespace testing;

    geom::Size expected_size{geom::Width{443}, geom::Height{667}};

    EXPECT_CALL(*mock_buffer_handle, size())
        .Times(Exactly(1))
        .WillOnce(Return(expected_size));
    EXPECT_CALL(*mock_alloc_device, alloc_buffer( size, _, _ ));
    mga::AndroidBuffer buffer(mock_alloc_device, size, pf, default_use);

    EXPECT_EQ(expected_size, buffer.size());
}

TEST_F(AndroidGraphicBufferBasic, format_passthrough_test)
{
    using namespace testing;

    EXPECT_CALL(*mock_alloc_device, alloc_buffer( _, pf, _ ));
    mga::AndroidBuffer buffer(mock_alloc_device, size, pf, default_use);
}

TEST_F(AndroidGraphicBufferBasic, format_queries_handle_test)
{
    using namespace testing;

    geom::PixelFormat expected_pf = geom::PixelFormat::bgr_888;

    EXPECT_CALL(*mock_buffer_handle, format())
    .Times(Exactly(1))
    .WillOnce(Return(expected_pf));
    EXPECT_CALL(*mock_alloc_device, alloc_buffer( _ , _, _ ));

    mga::AndroidBuffer buffer(mock_alloc_device, size, pf, default_use);

    EXPECT_EQ(expected_pf, buffer.pixel_format());
}

TEST_F(AndroidGraphicBufferBasic, queries_native_window_for_ipc_ptr)
{
    using namespace testing;

    auto expected_ipc_package = std::make_shared<mc::BufferIPCPackage>();

    EXPECT_CALL(*mock_buffer_handle, get_ipc_package())
        .Times(Exactly(1))
        .WillOnce(Return(expected_ipc_package));

    mga::AndroidBuffer buffer(mock_alloc_device, size, pf, default_use);

    EXPECT_EQ(expected_ipc_package, buffer.get_ipc_package());
}

TEST_F(AndroidGraphicBufferBasic, queries_native_window_for_native_handle)
{
    using namespace testing;

    auto expected_anwb = std::make_shared<mc::NativeBufferHandle>();

    EXPECT_CALL(*mock_buffer_handle, native_buffer_handle())
        .Times(Exactly(1))
        .WillOnce(Return(expected_anwb));

    mga::AndroidBuffer buffer(mock_alloc_device, size, pf);

    EXPECT_EQ(expected_anwb, buffer.native_buffer_handle());
}

TEST_F(AndroidGraphicBufferBasic, queries_native_window_for_stride)
{
    using namespace testing;

    geom::Stride expected_stride{43};
    EXPECT_CALL(*mock_buffer_handle, stride())
        .Times(Exactly(1))
        .WillOnce(Return(expected_stride));

    mga::AndroidBuffer buffer(mock_alloc_device, size, pf, default_use);

    EXPECT_EQ(expected_stride, buffer.stride());
}<|MERGE_RESOLUTION|>--- conflicted
+++ resolved
@@ -39,16 +39,11 @@
     {
         using namespace testing;
         mock_buffer_handle = std::make_shared<NiceMock<mtd::MockBufferHandle>>();
-<<<<<<< HEAD
         mock_alloc_device = std::make_shared<NiceMock<mtd::MockAllocAdaptor>>();
         ON_CALL(*mock_alloc_device, alloc_buffer(_,_,_))
             .WillByDefault(Return(mock_buffer_handle));
  
-=======
-        mock_alloc_device = std::make_shared<NiceMock<mtd::MockAllocAdaptor>>(mock_buffer_handle);
-
         default_use = mga::BufferUsage::use_hardware;
->>>>>>> e7c5ff3f
         pf = geom::PixelFormat::abgr_8888;
         size = geom::Size{geom::Width{300}, geom::Height{200}};
     }
