--- conflicted
+++ resolved
@@ -61,20 +61,15 @@
             f(output);
     }
 
-<<<<<<< HEAD
     void for_each_output(std::function<void(DisplayConfigurationOutput&)> f)
     {
         for (auto& output : outputs)
             f(output);
     }
 
-    MOCK_METHOD6(configure_output, void(DisplayConfigurationOutputId, bool,
-                                        Point, size_t, MirPixelFormat, MirPowerMode));
-=======
     MOCK_METHOD7(configure_output, void(DisplayConfigurationOutputId, bool,
                                         Point, size_t, MirPixelFormat,
                                         MirPowerMode, MirOrientation));
->>>>>>> 5b507b4a
 
     static const size_t max_simultaneous_outputs_all{std::numeric_limits<size_t>::max()};
 private:
@@ -180,26 +175,13 @@
     {
         if (output.connected && output.modes.size() > 0)
         {
-<<<<<<< HEAD
             EXPECT_TRUE(output.used);
             EXPECT_EQ(Point(), output.top_left);
         }
         else
         {
             EXPECT_FALSE(output.used);
-=======
-            EXPECT_CALL(conf, configure_output(output.id, true, Point(),
-                                               output.preferred_mode_index,
-                                               _, _, _));
         }
-        else
-        {
-            EXPECT_CALL(conf, configure_output(output.id, false,
-                                               output.top_left,
-                                               output.current_mode_index,
-                                               _, _, _));
->>>>>>> 5b507b4a
-        }
     });
 }
 
@@ -214,11 +196,7 @@
 
     conf.for_each_output([](DisplayConfigurationOutput const& output)
     {
-<<<<<<< HEAD
         EXPECT_EQ(mir_power_mode_on, output.power_mode);
-=======
-        EXPECT_CALL(conf, configure_output(output.id, _, _, _, _,
-                                           mir_power_mode_on, _));
     });
 
     policy.apply_to(conf);
@@ -233,9 +211,9 @@
 
     conf.for_each_output([&conf](DisplayConfigurationOutput const& output)
     {
+        // TODO
         EXPECT_CALL(conf, configure_output(output.id, _, _, _, _, _,
                                            mir_orientation_normal));
->>>>>>> 5b507b4a
     });
 }
 
@@ -256,17 +234,7 @@
             ++used_count;
     });
 
-<<<<<<< HEAD
     EXPECT_GE(max_simultaneous_outputs, used_count);
-=======
-    EXPECT_CALL(conf, configure_output(_, true, _, _, _, _, _))
-        .Times(AtMost(max_simultaneous_outputs));
-
-    EXPECT_CALL(conf, configure_output(_, false, _, _, _, _, _))
-        .Times(AtLeast(output_count - max_simultaneous_outputs));
-
-    policy.apply_to(conf);
->>>>>>> 5b507b4a
 }
 
 TEST(DefaultDisplayConfigurationPolicyTest, prefer_opaque_over_alpha)
@@ -276,11 +244,6 @@
     DefaultDisplayConfigurationPolicy policy;
     MockDisplayConfiguration pick_xrgb{ { connected_with_rgba_and_xrgb() } };
 
-<<<<<<< HEAD
-=======
-    EXPECT_CALL(pick_xrgb, configure_output(_, true, _, _,
-                                            mir_pixel_format_xrgb_8888, _, _));
->>>>>>> 5b507b4a
     policy.apply_to(pick_xrgb);
 
     pick_xrgb.for_each_output([](DisplayConfigurationOutput const& output)
@@ -296,11 +259,6 @@
     DefaultDisplayConfigurationPolicy policy;
     MockDisplayConfiguration keep_bgr{ { connected_with_xrgb_bgr() } };
 
-<<<<<<< HEAD
-=======
-    EXPECT_CALL(keep_bgr, configure_output(_, true, _, _,
-                                           mir_pixel_format_bgr_888, _, _));
->>>>>>> 5b507b4a
     policy.apply_to(keep_bgr);
 
     keep_bgr.for_each_output([](DisplayConfigurationOutput const& output)
@@ -316,11 +274,6 @@
     DefaultDisplayConfigurationPolicy policy;
     MockDisplayConfiguration pick_rgba{ { default_output(DisplayConfigurationOutputId{15}) } };
 
-<<<<<<< HEAD
-=======
-    EXPECT_CALL(pick_rgba, configure_output(_, true, _, _,
-                                            mir_pixel_format_abgr_8888, _, _));
->>>>>>> 5b507b4a
     policy.apply_to(pick_rgba);
 
     pick_rgba.for_each_output([](DisplayConfigurationOutput const& output)
