/*
 * Copyright © 2015 Canonical Ltd.
 *
 * This program is free software: you can redistribute it and/or modify
 * it under the terms of the GNU General Public License version 3 as
 * published by the Free Software Foundation.
 *
 * This program is distributed in the hope that it will be useful,
 * but WITHOUT ANY WARRANTY; without even the implied warranty of
 * MERCHANTABILITY or FITNESS FOR A PARTICULAR PURPOSE.  See the
 * GNU General Public License for more details.
 *
 * You should have received a copy of the GNU General Public License
 * along with this program.  If not, see <http://www.gnu.org/licenses/>.
 *
 * Authored by: Kevin DuBois <kevin.dubois@canonical.com>
 */

#include "mir/frontend/client_buffers.h"
#include "mir/frontend/event_sink.h"
#include "mir/frontend/buffer_sink.h"
#include "src/client/buffer_vault.h"
#include "src/client/client_buffer_depository.h"
#include "src/server/compositor/buffer_queue.h"
#include "src/server/compositor/stream.h"
#include "src/server/compositor/buffer_map.h"
#include "src/server/compositor/buffer_stream_surfaces.h"
#include "mir/test/doubles/stub_client_buffer_factory.h"
#include "mir/test/doubles/mock_client_buffer_factory.h"
#include "mir/test/doubles/stub_buffer_allocator.h"
#include "mir/test/doubles/mock_frame_dropping_policy_factory.h"
#include "mir/test/fake_shared.h"
#include "mir_protobuf.pb.h"
#include <gtest/gtest.h>

namespace mt  = mir::test;
namespace mtd = mir::test::doubles;
namespace mcl = mir::client;
namespace mc = mir::compositor;
namespace mg = mir::graphics;
namespace geom = mir::geometry;
namespace mf = mir::frontend;
namespace mp = mir::protobuf;
using namespace testing;

namespace
{

enum class TestType
{
    ExchangeSemantics,
    SubmitSemantics
};

enum class Access
{
    blocked,
    unblocked
};

struct BufferEntry
{
    mg::BufferID id;
    unsigned int age;
    Access blockage;
    bool operator==(BufferEntry const& b) const
    {
        return ((blockage == b.blockage) && (id == b.id) && (age == b.age));
    }
};

struct ProducerSystem
{
    virtual bool can_produce() = 0;
    virtual void produce() = 0;
    virtual std::vector<BufferEntry> production_log() = 0;
    virtual void reset_log() = 0;
    virtual geom::Size last_size()  = 0;
    virtual mg::BufferID current_id() = 0;
    virtual ~ProducerSystem() = default;
    ProducerSystem() = default;
    ProducerSystem(ProducerSystem const&) = delete;
    ProducerSystem& operator=(ProducerSystem const&) = delete;
};

struct ConsumerSystem
{
    virtual void consume() { consume_resource(); }
    virtual std::shared_ptr<mg::Buffer> consume_resource() = 0;
    virtual geom::Size last_size()  = 0;

    virtual void set_framedropping(bool) = 0;

    virtual std::vector<BufferEntry> consumption_log() = 0;
    ConsumerSystem() = default;
    virtual ~ConsumerSystem() = default;
    ConsumerSystem(ConsumerSystem const&) = delete;
    ConsumerSystem& operator=(ConsumerSystem const&) = delete;
};

//buffer queue testing
struct BufferQueueProducer : ProducerSystem
{
    BufferQueueProducer(mc::BufferStream& stream) :
        stream(stream)
    {
        stream.swap_buffers(buffer,
            std::bind(&BufferQueueProducer::buffer_ready, this, std::placeholders::_1));
    }

    bool can_produce()
    {
        std::unique_lock<decltype(mutex)> lk(mutex);
        return buffer;
    }

    mg::BufferID current_id()
    {
        if (buffer)
            return buffer->id();
        else
            return mg::BufferID{INT_MAX};
    }

    void produce()
    {
        mg::Buffer* b = nullptr;
        if (can_produce())
        {
            {
                std::unique_lock<decltype(mutex)> lk(mutex);
                b = buffer;
                buffer = nullptr;
                age++;
                entries.emplace_back(BufferEntry{b->id(), age, Access::unblocked});
                b->write(reinterpret_cast<unsigned char const*>(&age), sizeof(age));
            }
            stream.swap_buffers(b,
                std::bind(&BufferQueueProducer::buffer_ready, this, std::placeholders::_1));
        }
        else
        {
            entries.emplace_back(BufferEntry{mg::BufferID{2}, 0u, Access::blocked});
        }
    }

    std::vector<BufferEntry> production_log()
    {
        std::unique_lock<decltype(mutex)> lk(mutex);
        return entries;
    }

    geom::Size last_size()
    {
        if (buffer)
            return buffer->size();
        return geom::Size{};
    }

    void reset_log()
    {
        std::unique_lock<decltype(mutex)> lk(mutex);
        return entries.clear();
    }
private:
    mc::BufferStream& stream;
    void buffer_ready(mg::Buffer* b)
    {
        std::unique_lock<decltype(mutex)> lk(mutex);
        buffer = b;
    }
    std::mutex mutex;
    unsigned int age {0};
    std::vector<BufferEntry> entries;
    mg::Buffer* buffer {nullptr};
};

struct BufferQueueConsumer : ConsumerSystem
{
    BufferQueueConsumer(mc::BufferStream& stream) :
        stream(stream)
    {
    }

    std::shared_ptr<mg::Buffer> consume_resource() override
    {
        auto b = stream.lock_compositor_buffer(this);
        last_size_ = b->size();
        b->read([this, b](unsigned char const* p) {
            entries.emplace_back(BufferEntry{b->id(), *reinterpret_cast<unsigned int const*>(p), Access::unblocked});
        });
        return b;
    }

    std::vector<BufferEntry> consumption_log()
    {
        return entries;
    }

    geom::Size last_size()
    {
        return last_size_;
    }
    
    void set_framedropping(bool allow) override
    {
        stream.allow_framedropping(allow);
    }

    mc::BufferStream& stream;
    std::vector<BufferEntry> entries;
    geom::Size last_size_;
};


struct StubIpcSystem
{
    void on_server_bound_transfer(std::function<void(mp::Buffer&)> fn)
    {
        server_bound_fn = fn;
    }

    void on_client_bound_transfer(std::function<void(mp::Buffer&)> fn)
    {
        client_bound_fn = fn;
        for(auto& b : buffers)
            client_bound_fn(b);
        buffers.clear();
    }

    void on_allocate(std::function<void(geom::Size)> fn)
    {
        allocate_fn = fn;
    }

    void on_resize_event(std::function<void(geom::Size)> fn)
    {
        resize_fn = fn;
    }

    void resize_event(geom::Size sz)
    {
        if (resize_fn)
            resize_fn(sz);
    }
    void server_bound_transfer(mp::Buffer& buffer)
    {
        if (server_bound_fn)
            server_bound_fn(buffer);
        last_submit = buffer.buffer_id();
    }

    int last_transferred_to_server()
    {
        return last_submit;
    }

    void client_bound_transfer(mp::Buffer& buffer)
    {
        if (client_bound_fn)
            client_bound_fn(buffer);
        else
            buffers.push_back(buffer);
    }

    void allocate(geom::Size sz)
    {
        if (allocate_fn)
            allocate_fn(sz);
    }

    std::function<void(geom::Size)> allocate_fn;
    std::function<void(geom::Size)> resize_fn;
    std::function<void(mp::Buffer&)> client_bound_fn;
    std::function<void(mp::Buffer&)> server_bound_fn;

    std::vector<mp::Buffer> buffers;
    int last_submit{0};
};

struct StubEventSink : public mf::EventSink
{
    StubEventSink(std::shared_ptr<StubIpcSystem> const& ipc) :
        ipc(ipc)
    {
    }

    void send_buffer(mf::BufferStreamId, mg::Buffer& buffer, mg::BufferIpcMsgType)
    {
        mp::Buffer protobuffer;
        protobuffer.set_buffer_id(buffer.id().as_value());
        protobuffer.set_width(buffer.size().width.as_int());
        protobuffer.set_height(buffer.size().height.as_int());
        ipc->client_bound_transfer(protobuffer);
    }
    void handle_event(MirEvent const&) {}
    void handle_lifecycle_event(MirLifecycleState) {}
    void handle_display_config_change(mg::DisplayConfiguration const&) {}
    void send_ping(int32_t) {}

    std::shared_ptr<StubIpcSystem> ipc;
};

//async semantics
struct ScheduledConsumer : ConsumerSystem
{
    ScheduledConsumer(std::shared_ptr<mc::Stream> stream) :
        stream(stream)
    {
    }

    std::shared_ptr<mg::Buffer> consume_resource() override
    {
        auto b = stream->lock_compositor_buffer(this);
        unsigned int age = 0;
        last_size_ = b->size();
        entries.emplace_back(BufferEntry{b->id(), age, Access::unblocked});
        return b;
    }

    std::vector<BufferEntry> consumption_log() override
    {
        return entries;
    }

    geom::Size last_size() override
    {
        return last_size_;
    }
    
    void set_framedropping(bool allow) override
    {
        stream->allow_framedropping(allow);
    }

    std::shared_ptr<mc::Stream> stream;
    std::vector<BufferEntry> entries;
    geom::Size last_size_;
};

struct ServerRequests : mcl::ServerBufferRequests
{
    ServerRequests(std::shared_ptr<StubIpcSystem> const stub_ipc) :
        ipc(stub_ipc)
    {
    }

    void allocate_buffer(geom::Size sz, MirPixelFormat, int)
    {
        ipc->allocate(sz);
    }

    void free_buffer(int)
    {
    }

    void submit_buffer(int buffer_id, mcl::ClientBuffer&)
    {
        mp::Buffer buffer;
        buffer.set_buffer_id(buffer_id);
        ipc->server_bound_transfer(buffer);   
    }
    std::shared_ptr<StubIpcSystem> ipc;
};

struct ScheduledProducer : ProducerSystem
{
    ScheduledProducer(std::shared_ptr<StubIpcSystem> const& ipc_stub, int nbuffers) :
        ipc(ipc_stub),
        vault(
            std::make_shared<mtd::StubClientBufferFactory>(),
            std::make_shared<ServerRequests>(ipc),
            geom::Size(100,100), mir_pixel_format_abgr_8888, 0, nbuffers)
    {
        ipc->on_client_bound_transfer([this](mp::Buffer& buffer){
            available++;
            vault.wire_transfer_inbound(buffer);
        });
        ipc->on_resize_event([this](geom::Size sz)
        {
            vault.set_size(sz);
        });
    }

    bool can_produce()
    {
        return available > 0;
    }

    mg::BufferID current_id()
    {
        return current_id_;
    }

    void produce()
    {
        if (can_produce())
        {
            auto buffer = vault.withdraw().get();
            vault.deposit(buffer);
            vault.wire_transfer_outbound(buffer);
            last_size_ = buffer->size();
            entries.emplace_back(BufferEntry{mg::BufferID{(unsigned int)ipc->last_transferred_to_server()}, age, Access::unblocked});
            available--;
        }
        else
        {
            entries.emplace_back(BufferEntry{mg::BufferID{2}, 0u, Access::blocked});
        }
    }

    std::vector<BufferEntry> production_log()
    {
        return entries;
    }

    geom::Size last_size()
    {
        return last_size_;
    }

    void reset_log()
    {
        entries.clear();
    }

    geom::Size last_size_;
    std::vector<BufferEntry> entries;
    std::shared_ptr<StubIpcSystem> ipc;
    mcl::BufferVault vault;
    int max, cur;
    int available{0};
    unsigned int age{0};
    mg::BufferID current_id_;
};

//schedule helpers
using tick = std::chrono::duration<int, std::ratio<27182818, 31415926>>;
constexpr tick operator ""_t(unsigned long long t)
{
    return tick(t);
}
struct ScheduleEntry
{
    tick timestamp;
    std::vector<ProducerSystem*> producers;
    std::vector<ConsumerSystem*> consumers;
};

void run_system(std::vector<ScheduleEntry>& schedule)
{
    std::sort(schedule.begin(), schedule.end(),
        [](ScheduleEntry& a, ScheduleEntry& b)
        {
            return a.timestamp < b.timestamp;
        });

    for(auto const& entry : schedule)
    {
        for(auto const& p : entry.producers)
            p->produce();
        for(auto const& c : entry.consumers)
            c->consume();
    }
}

void repeat_system_until(
    std::vector<ScheduleEntry>& schedule,
    std::function<bool()> const& predicate)
{
    std::sort(schedule.begin(), schedule.end(),
        [](ScheduleEntry& a, ScheduleEntry& b)
        {
            return a.timestamp < b.timestamp;
        });

    auto entry_it = schedule.begin();
    if (entry_it == schedule.end()) return;
    while(predicate())
    {
        for(auto const& p : entry_it->producers)
            p->produce();
        for(auto const& c : entry_it->consumers)
            c->consume();
        entry_it++;
        if (entry_it == schedule.end()) entry_it = schedule.begin();
    }
}

size_t unique_ids_in(std::vector<BufferEntry> log)
{
    std::sort(log.begin(), log.end(),
        [](BufferEntry const& a, BufferEntry const& b) { return a.id < b.id; });
    auto it = std::unique(log.begin(), log.end(),
        [](BufferEntry const& a, BufferEntry const& b) { return a.id == b.id; } );
    return std::distance(log.begin(), it);
}

//test infrastructure
struct BufferScheduling : public Test, ::testing::WithParamInterface<std::tuple<int, TestType>>
{
    BufferScheduling()
    {
        if (std::get<1>(GetParam()) == TestType::ExchangeSemantics)
        {
            auto exchange_stream = std::make_shared<mc::BufferStreamSurfaces>(mt::fake_shared(queue));
            producer = std::make_unique<BufferQueueProducer>(*exchange_stream);
            consumer = std::make_unique<BufferQueueConsumer>(*exchange_stream);
            second_consumer = std::make_unique<BufferQueueConsumer>(*exchange_stream);
            third_consumer = std::make_unique<BufferQueueConsumer>(*exchange_stream);
            stream = exchange_stream;
        }
        else
        {
            ipc = std::make_shared<StubIpcSystem>();
            auto submit_stream = std::make_shared<mc::Stream>(
<<<<<<< HEAD
                drop_policy,
=======
                stub_policy,
>>>>>>> e2c5afdd
                std::make_unique<mc::BufferMap>(
                    mf::BufferStreamId{2},
                    std::make_shared<StubEventSink>(ipc),
                    std::make_shared<mtd::StubBufferAllocator>()),
                geom::Size{100,100},
                mir_pixel_format_abgr_8888);
            auto weak_stream = std::weak_ptr<mc::Stream>(submit_stream);
            ipc->on_server_bound_transfer(
                [weak_stream](mp::Buffer& buffer)
                {
                    auto submit_stream = weak_stream.lock();
                    if (!submit_stream)
                        return;
                    mtd::StubBuffer b(mg::BufferID{static_cast<unsigned int>(buffer.buffer_id())});
                    submit_stream->swap_buffers(&b, [](mg::Buffer*){});
                });
            ipc->on_allocate(
                [weak_stream](geom::Size sz)
                {
                    auto submit_stream = weak_stream.lock();
                    if (!submit_stream)
                        return;
                    submit_stream->allocate_buffer(
                        mg::BufferProperties{sz, mir_pixel_format_abgr_8888, mg::BufferUsage::hardware});
                });

            consumer = std::make_unique<ScheduledConsumer>(submit_stream);
            second_consumer = std::make_unique<ScheduledConsumer>(submit_stream);
            third_consumer = std::make_unique<ScheduledConsumer>(submit_stream);
            producer = std::make_unique<ScheduledProducer>(ipc, std::get<0>(GetParam()));

            stream = submit_stream;
        }
    }


    void resize(geom::Size sz)
    {
        if (std::get<1>(GetParam()) == TestType::ExchangeSemantics)
        {
            stream->resize(sz);
        }
        else
        {
            producer->produce();
            ipc->resize_event(sz);
            consumer->consume();
        }
    }


    void set_scaling_delay(int delay)
    {
        if (std::get<1>(GetParam()) == TestType::ExchangeSemantics)
            queue.set_scaling_delay(delay);
    }

    void allow_framedropping()
    {
        consumer->set_framedropping(true);
    }

    void disallow_framedropping()
    {
        consumer->set_framedropping(false);
    }

    mtd::MockFrameDroppingPolicyFactory drop_policy;
    mtd::MockClientBufferFactory client_buffer_factory;
    mtd::StubBufferAllocator server_buffer_factory;
    mg::BufferProperties properties{geom::Size{3,3}, mir_pixel_format_abgr_8888, mg::BufferUsage::hardware};
    int nbuffers = std::get<0>(GetParam());

    mcl::ClientBufferDepository depository{mt::fake_shared(client_buffer_factory), nbuffers};
    mc::BufferQueue queue{nbuffers, mt::fake_shared(server_buffer_factory), properties, drop_policy};
    std::shared_ptr<mc::BufferStream> stream;
    std::shared_ptr<StubIpcSystem> ipc;
    std::unique_ptr<ProducerSystem> producer;
    std::unique_ptr<ConsumerSystem> consumer;
    std::unique_ptr<ConsumerSystem> second_consumer;
    std::unique_ptr<ConsumerSystem> third_consumer;
};

struct WithAnyNumberOfBuffers : BufferScheduling {};
struct WithAnyNumberOfBuffersExchangeOnly : BufferScheduling {};
struct WithTwoOrMoreBuffers   : BufferScheduling {};
struct WithTwoOrMoreBuffersExchangeOnly   : BufferScheduling {};
struct WithThreeOrMoreBuffers : BufferScheduling {};
struct WithThreeOrMoreBuffersExchangeOnly : BufferScheduling {};
struct WithOneBuffer : BufferScheduling {};
struct WithTwoBuffers : BufferScheduling {};
struct WithThreeBuffers : BufferScheduling {};
struct WithThreeBuffersExchangeOnly : BufferScheduling {};
}

/* Regression test for LP#1270964 */
TEST_P(WithAnyNumberOfBuffers, all_buffers_consumed_in_interleaving_pattern)
{
    std::vector<ScheduleEntry> schedule = {
        {1_t,   {producer.get()}, {}},
        {60_t,           {}, {consumer.get()}},
        {61_t,  {producer.get()}, {}},
        {120_t,          {}, {consumer.get()}},
        {121_t, {producer.get()}, {}},
        {180_t,          {}, {consumer.get()}},
    };
    run_system(schedule);

    auto production_log = producer->production_log();
    auto consumption_log = consumer->consumption_log();
    EXPECT_THAT(production_log, Not(IsEmpty()));
    EXPECT_THAT(consumption_log, Not(IsEmpty()));
    EXPECT_THAT(consumption_log, ContainerEq(production_log));
}

TEST_P(WithTwoOrMoreBuffers, framedropping_producers_dont_block)
{
    allow_framedropping();
    std::vector<ScheduleEntry> schedule = {
        {0_t,  {producer.get()}, {}},
        {61_t, {producer.get()}, {}},
        {62_t, {producer.get()}, {}},
        {63_t, {producer.get()}, {}},
        {64_t, {producer.get()}, {}},
        {90_t,          {}, {consumer.get()}},
        {91_t, {producer.get()}, {}},
        {92_t, {producer.get()}, {}},
        {93_t, {producer.get()}, {}},
        {94_t, {producer.get()}, {}},
        {120_t,         {}, {consumer.get()}},
    };
    run_system(schedule);
    auto production_log = producer->production_log();
    auto consumption_log = consumer->consumption_log();
    ASSERT_THAT(production_log, SizeIs(9));
    EXPECT_THAT(consumption_log, SizeIs(2));
}

TEST_P(WithThreeOrMoreBuffers, synchronous_overproducing_producers_has_all_buffers_consumed)
{
    std::vector<ScheduleEntry> schedule = {
        {1_t,   {producer.get()}, {}},
        {60_t,           {}, {consumer.get()}},
        {61_t,  {producer.get()}, {}},
        {62_t,  {producer.get()}, {}},
        {120_t,          {}, {consumer.get()}},
        {180_t,          {}, {consumer.get()}},
    };
    run_system(schedule);

    auto production_log = producer->production_log();
    auto consumption_log = consumer->consumption_log();
    EXPECT_THAT(production_log, Not(IsEmpty()));
    EXPECT_THAT(consumption_log, Not(IsEmpty()));
    EXPECT_THAT(consumption_log, ContainerEq(production_log));
}

/* Regression test for LP: #1210042 */
TEST_P(WithThreeOrMoreBuffers, consumers_dont_recycle_startup_buffer )
{
    std::vector<ScheduleEntry> schedule = {
        {1_t, {producer.get()}, {}},
        {2_t, {producer.get()}, {}},
        {3_t,          {}, {consumer.get()}},
    };
    run_system(schedule);

    auto production_log = producer->production_log();
    auto consumption_log = consumer->consumption_log();
    ASSERT_THAT(production_log, SizeIs(2)); 
    ASSERT_THAT(consumption_log, SizeIs(1));
    EXPECT_THAT(consumption_log[0], Eq(production_log[0])); 
}

TEST_P(WithTwoOrMoreBuffers, consumer_cycles_through_all_available_buffers)
{
    auto tick = 0_t;
    std::vector<ScheduleEntry> schedule;
    for(auto i = 0; i < nbuffers - 1; i++)
        schedule.emplace_back(ScheduleEntry{tick++, {producer.get()}, {}});
    run_system(schedule);
 
    for(auto i = 0; i < nbuffers; i++)
        schedule.emplace_back(ScheduleEntry{tick++, {producer.get()}, {consumer.get()}});
    run_system(schedule);

    auto consumption_log = consumer->consumption_log();
    std::sort(consumption_log.begin(), consumption_log.end(),
        [](BufferEntry const& a, BufferEntry const& b) { return a.id.as_value() > b.id.as_value(); });
    auto it = std::unique(consumption_log.begin(), consumption_log.end());
    consumption_log.erase(it, consumption_log.end());
    EXPECT_THAT(consumption_log, SizeIs(nbuffers));
}

TEST_P(WithAnyNumberOfBuffers, compositor_can_always_get_a_buffer)
{
    std::vector<ScheduleEntry> schedule = {
        {0_t, {producer.get()}, {}},
        {1_t, {},          {consumer.get()}},
        {2_t, {},          {consumer.get()}},
        {3_t, {},          {consumer.get()}},
        {5_t, {},          {consumer.get()}},
        {6_t, {},          {consumer.get()}},
    };
    run_system(schedule);

    auto consumption_log = consumer->consumption_log();
    ASSERT_THAT(consumption_log, SizeIs(5));
}

TEST_P(WithTwoOrMoreBuffers, compositor_doesnt_starve_from_slow_client)
{
    std::vector<ScheduleEntry> schedule = {
        {0_t,   {producer.get()}, {}},
        {1_t,   {},          {consumer.get()}},
        {60_t,  {},          {consumer.get()}},
        {120_t, {},          {consumer.get()}},
        {150_t, {producer.get()}, {}},
        {180_t, {},          {consumer.get()}},
        {240_t, {},          {consumer.get()}},
        {270_t, {producer.get()}, {}},
        {300_t, {},          {consumer.get()}},
        {360_t, {},          {consumer.get()}},
    };
    run_system(schedule);

    auto consumption_log = consumer->consumption_log();
    ASSERT_THAT(consumption_log, SizeIs(7));
    EXPECT_THAT(consumption_log[1], Eq(consumption_log[0]));
    EXPECT_THAT(consumption_log[2], Eq(consumption_log[0]));
    EXPECT_THAT(consumption_log[4], Eq(consumption_log[3]));
    EXPECT_THAT(consumption_log[6], Eq(consumption_log[5]));
}

TEST_P(WithTwoOrMoreBuffers, multiple_consumers_are_in_sync)
{
    std::vector<ScheduleEntry> schedule = {
        {0_t,     {producer.get()}, {}},
        {1_t,     {},          {consumer.get()}},
        {60_t,    {},          {consumer.get(), second_consumer.get()}},
        {119_t,   {},          {consumer.get()}},
        {120_t,   {},          {second_consumer.get()}},
        {130_t,   {producer.get()}, {}},
        {178_t,   {},          {consumer.get()}},
        {180_t,   {},          {second_consumer.get()}},
        {237_t,   {},          {consumer.get()}},
        {240_t,   {},          {second_consumer.get()}},
    };
    run_system(schedule);

    auto production_log = producer->production_log();
    auto consumption_log_1 = consumer->consumption_log();
    auto consumption_log_2 = second_consumer->consumption_log();
    ASSERT_THAT(consumption_log_1, SizeIs(5));
    ASSERT_THAT(consumption_log_2, SizeIs(4));
    ASSERT_THAT(production_log, SizeIs(2));

    std::for_each(consumption_log_1.begin(), consumption_log_1.begin() + 3,
        [&](BufferEntry const& entry){ EXPECT_THAT(entry, Eq(production_log[0])); });
    std::for_each(consumption_log_1.begin() + 3, consumption_log_1.end(),
        [&](BufferEntry const& entry){ EXPECT_THAT(entry, Eq(production_log[1])); });
    std::for_each(consumption_log_2.begin(), consumption_log_2.begin() + 2,
        [&](BufferEntry const& entry){ EXPECT_THAT(entry, Eq(production_log[0])); });
    std::for_each(consumption_log_2.begin() + 2, consumption_log_2.end(),
        [&](BufferEntry const& entry){ EXPECT_THAT(entry, Eq(production_log[1])); });
}

TEST_P(WithThreeOrMoreBuffers, multiple_fast_compositors_are_in_sync)
{ 
    std::vector<ScheduleEntry> schedule = {
        {0_t,     {producer.get()}, {}},
        {1_t,     {producer.get()}, {}},
        {60_t,    {},          {consumer.get(), second_consumer.get()}},
        {61_t,    {},          {consumer.get(), second_consumer.get()}},
    };
    run_system(schedule);

    auto production_log = producer->production_log();
    auto consumption_log_1 = consumer->consumption_log();
    auto consumption_log_2 = second_consumer->consumption_log();
    EXPECT_THAT(consumption_log_1, Eq(production_log));
    EXPECT_THAT(consumption_log_2, Eq(production_log));
}

TEST_P(WithTwoOrMoreBuffers, framedropping_clients_dont_block)
{
    allow_framedropping();
    std::vector<ScheduleEntry> schedule;
    for (auto i = 0; i < nbuffers * 3; i++)
        schedule.emplace_back(ScheduleEntry{1_t, {producer.get()}, {}});
    run_system(schedule);

    auto production_log = producer->production_log();
    auto block_count = std::count_if(production_log.begin(), production_log.end(),
        [](BufferEntry const& e) { return e.blockage == Access::blocked; });
    EXPECT_THAT(block_count, Eq(0));
}

TEST_P(WithTwoOrMoreBuffers, nonframedropping_client_throttles_to_compositor_rate)
{
    unsigned int reps = 50;
    auto const expected_blocks = reps - nbuffers;
    std::vector<ScheduleEntry> schedule = {
        {1_t,  {producer.get(), producer.get()}, {consumer.get()}},
    };
    repeat_system_until(schedule, [&reps]{ return --reps != 0; });

    auto log = producer->production_log();
    auto block_count = std::count_if(log.begin(), log.end(),
        [](BufferEntry const& e) { return e.blockage == Access::blocked; });
    EXPECT_THAT(block_count, Ge(expected_blocks));
}

TEST_P(WithAnyNumberOfBuffersExchangeOnly, resize_affects_client_acquires_immediately)
{
    unsigned int const sizes_to_test{4};
    geom::Size new_size = properties.size;
    producer->produce();
    consumer->consume();
    for(auto i = 0u; i < sizes_to_test; i++)
    {
        new_size = new_size * 2;
        resize(new_size);
        std::vector<ScheduleEntry> schedule = {{1_t,  {producer.get()}, {consumer.get()}}};
        run_system(schedule);
        EXPECT_THAT(producer->last_size(), Eq(new_size));
    }
}

TEST_P(WithAnyNumberOfBuffersExchangeOnly, compositor_acquires_resized_frames)
{
    unsigned int const sizes_to_test{4};
    int const attempt_limit{100};
    geom::Size new_size = properties.size;
    producer->produce();
    for(auto i = 0u; i < sizes_to_test; i++)
    {
        new_size = new_size * 2;
        consumer->consume();
        resize(new_size);

        std::vector<ScheduleEntry> schedule = {
            {1_t,  {producer.get()}, {}},
            {2_t,  {}, {consumer.get()}},
            {3_t,  {producer.get()}, {}},
        };
        run_system(schedule);

        int attempt_count = 0;
        schedule = {{2_t,  {}, {consumer.get()}}};
        repeat_system_until(schedule, [&] {
            return (consumer->last_size() != new_size) && (attempt_count++ < attempt_limit); });

        ASSERT_THAT(attempt_count, Lt(attempt_limit)) << "consumer never got the new size";
    }
}

// Regression test for LP: #1396006
TEST_P(WithTwoOrMoreBuffers, framedropping_policy_never_drops_newest_frame)
{
    for(auto i = 0; i < nbuffers; i++)
        producer->produce();
    drop_policy.trigger_policies();
    producer->produce();

    auto production_log = producer->production_log();
    ASSERT_THAT(production_log, SizeIs(nbuffers + 1));
    EXPECT_THAT(production_log[nbuffers], Not(Eq(production_log[nbuffers - 1]))); 
}

TEST_P(WithTwoOrMoreBuffersExchangeOnly, uncomposited_client_swaps_when_policy_triggered)
{
    for(auto i = 0; i < nbuffers + 1; i++)
        producer->produce();
    drop_policy.trigger_policies();
    producer->produce();

    auto production_log = producer->production_log();
    ASSERT_THAT(production_log, SizeIs(nbuffers + 2));
    EXPECT_THAT(production_log[nbuffers].blockage, Eq(Access::blocked));
    EXPECT_THAT(production_log[nbuffers + 1].blockage, Eq(Access::unblocked));
}

// Regression test for LP: #1319765
TEST_P(WithTwoBuffers, client_is_not_blocked_prematurely)
{
    producer->produce();
    auto a = stream->lock_compositor_buffer(this);
    producer->produce();
    auto b = stream->lock_compositor_buffer(this);

    ASSERT_NE(a, b);

    a.reset();
    producer->produce();
    b.reset();

    /*
     * Update to the original test case; This additional compositor acquire
     * represents the fixing of LP: #1395581 in the compositor logic.
     */
    if (stream->buffers_ready_for_compositor(this))
        stream->lock_compositor_buffer(this);

    // With the fix, a buffer will be available instantaneously:
    EXPECT_TRUE(producer->can_produce());
}

// Extended regression test for LP: #1319765
TEST_P(WithTwoBuffers, composite_on_demand_never_deadlocks)
{
    for (int i = 0; i < 100; ++i)
    {
        producer->produce();
        auto a = stream->lock_compositor_buffer(this);
        producer->produce();
        auto b = stream->lock_compositor_buffer(this);
    
        ASSERT_NE(a, b);

        a.reset(); 
        producer->produce();
        b.reset(); 

        /*
         * Update to the original test case; This additional compositor acquire
         * represents the fixing of LP: #1395581 in the compositor logic.
         */
        if (stream->buffers_ready_for_compositor(this))
            stream->lock_compositor_buffer(this);

        EXPECT_TRUE(producer->can_produce());

        consumer->consume();
        consumer->consume();
    }
}

// Regression test for LP: #1395581
TEST_P(WithTwoOrMoreBuffers, buffers_ready_is_not_underestimated)
{
    // Produce frame 1
    producer->produce();
    // Acquire frame 1
    auto a = stream->lock_compositor_buffer(this);

    // Produce frame 2
    producer->produce();
    // Acquire frame 2
    auto b = stream->lock_compositor_buffer(this);
    // Release frame 1
    a.reset();
    // Produce frame 3
    producer->produce();
    // Release frame 2
    b.reset();

    // Verify frame 3 is ready for the first compositor
    EXPECT_THAT(stream->buffers_ready_for_compositor(this), Ge(1));
    auto c = stream->lock_compositor_buffer(this);

    // Verify frame 3 is ready for a second compositor
    int const other_compositor_id = 0;
    ASSERT_THAT(stream->buffers_ready_for_compositor(&other_compositor_id), Ge(1));

    c.reset();
}

TEST_P(WithTwoOrMoreBuffers, buffers_ready_eventually_reaches_zero)
{
    const int nmonitors = 3;
    std::array<ConsumerSystem*, nmonitors> consumers { {
        consumer.get(),
        second_consumer.get(),
        third_consumer.get()
    } };

    for (auto const& consumer : consumers)
        EXPECT_EQ(0, stream->buffers_ready_for_compositor(consumer));

    producer->produce();
    for (auto consumer : consumers)
    {
        ASSERT_NE(0, stream->buffers_ready_for_compositor(consumer));

        // Double consume to account for the +1 that
        // buffers_ready_for_compositor adds to do dynamic performance
        // detection.
        consumer->consume();
        consumer->consume();

        ASSERT_EQ(0, stream->buffers_ready_for_compositor(consumer));
    }
}

TEST_P(WithTwoOrMoreBuffers, clients_get_new_buffers_on_compositor_release)
{   // Regression test for LP: #1480164
    mtd::MockFrameDroppingPolicyFactory policy_factory;
    mc::BufferQueue queue{nbuffers, mt::fake_shared(server_buffer_factory),
                          properties, policy_factory};
    queue.allow_framedropping(false);

    mg::Buffer* client_buffer = nullptr;
    auto callback = [&](mg::Buffer* buffer)
    {
        client_buffer = buffer;
    };

    auto client_try_acquire = [&]() -> bool
    {
        queue.client_acquire(callback);
        return client_buffer != nullptr;
    };

    auto client_release = [&]()
    {
        EXPECT_TRUE(client_buffer);
        queue.client_release(client_buffer);
        client_buffer = nullptr;
    };

    // Skip over the first frame. The early release optimization is too
    // conservative to allow it to happen right at the start (so as to
    // maintain correct multimonitor frame rates if required).
    ASSERT_TRUE(client_try_acquire());
    client_release();
    queue.compositor_release(queue.compositor_acquire(this));

    auto onscreen = queue.compositor_acquire(this);

    bool blocking;
    do
    {
        blocking = !client_try_acquire();
        if (!blocking)
            client_release();
    } while (!blocking);

    for (int f = 0; f < 100; ++f)
    {
        ASSERT_FALSE(client_buffer);
        queue.compositor_release(onscreen);
        ASSERT_TRUE(client_buffer) << "frame# " << f;
        client_release();
        onscreen = queue.compositor_acquire(this);
        client_try_acquire();
    }
}

TEST_P(WithTwoOrMoreBuffers, short_buffer_holds_dont_overclock_multimonitor)
{   // Regression test related to LP: #1480164
    mtd::MockFrameDroppingPolicyFactory policy_factory;
    mc::BufferQueue queue{nbuffers, mt::fake_shared(server_buffer_factory),
                          properties, policy_factory};
    queue.allow_framedropping(false);

    const void* const leftid = "left";
    const void* const rightid = "right";

    mg::Buffer* client_buffer = nullptr;
    auto callback = [&](mg::Buffer* buffer)
    {
        client_buffer = buffer;
    };

    auto client_try_acquire = [&]() -> bool
    {
        queue.client_acquire(callback);
        return client_buffer != nullptr;
    };

    auto client_release = [&]()
    {
        EXPECT_TRUE(client_buffer);
        queue.client_release(client_buffer);
        client_buffer = nullptr;
    };

    // Skip over the first frame. The early release optimization is too
    // conservative to allow it to happen right at the start (so as to
    // maintain correct multimonitor frame rates if required).
    ASSERT_TRUE(client_try_acquire());
    client_release();
    queue.compositor_release(queue.compositor_acquire(leftid));

    auto left = queue.compositor_acquire(leftid);
    auto right = queue.compositor_acquire(rightid);

    bool blocking;
    do
    {
        blocking = !client_try_acquire();
        if (!blocking)
            client_release();
    } while (!blocking);

    for (int f = 0; f < 100; ++f)
    {
        ASSERT_FALSE(client_buffer);
        queue.compositor_release(left);
        queue.compositor_release(right);
        ASSERT_FALSE(client_buffer);
        left = queue.compositor_acquire(leftid);
        right = queue.compositor_acquire(rightid);
        ASSERT_TRUE(client_buffer);
        client_release();
        client_try_acquire();
    }
}

TEST_P(WithAnyNumberOfBuffersExchangeOnly, compositor_inflates_ready_count_for_slow_clients)
{
    queue.set_scaling_delay(3);

    for (int frame = 0; frame < 10; frame++)
    {
        ASSERT_EQ(0, queue.buffers_ready_for_compositor(consumer.get()));
        producer->produce();

        // Detecting a slow client requires scheduling at least one extra
        // frame...
        int nready = stream->buffers_ready_for_compositor(consumer.get());
        ASSERT_THAT(nready, Ge(2));
        for (int i = 0; i < nready; ++i)
            consumer->consume();
    }
}

TEST_P(WithThreeBuffers, gives_compositor_a_valid_buffer_after_dropping_old_buffers_without_clients)
{
    producer->produce();
    stream->drop_old_buffers();
    consumer->consume();
    EXPECT_THAT(consumer->consumption_log(), SizeIs(1));
}

TEST_P(WithThreeBuffersExchangeOnly, gives_new_compositor_the_newest_buffer_after_dropping_old_buffers)
{
    producer->produce();
    consumer->consume();
    producer->produce();
    stream->drop_old_buffers();

    second_consumer->consume();

    auto production_log = producer->production_log();
    auto consumption_log = consumer->consumption_log();
    auto second_consumption_log = second_consumer->consumption_log();
    ASSERT_THAT(production_log, SizeIs(2));
    ASSERT_THAT(consumption_log, SizeIs(1));
    ASSERT_THAT(second_consumption_log, SizeIs(1));

    EXPECT_THAT(production_log[0], Eq(consumption_log[0]));
    EXPECT_THAT(production_log[1], Eq(second_consumption_log[0]));
}

TEST_P(WithTwoOrMoreBuffers, overlapping_compositors_get_different_frames)
{
    // This test simulates bypass behaviour
    // overlay/bypass code will need to acquire two buffers at once, as there's a brief period of time where a buffer 
    // is onscreen, and the compositor has to arrange for the next buffer to swap in.
    auto const num_simultaneous_consumptions = 2u;
    auto num_iterations = 20u;
    std::array<std::shared_ptr<mg::Buffer>, num_simultaneous_consumptions> compositor_resources;
    for (auto i = 0u; i < num_iterations; i++)
    {
        // One of the compositors (the oldest one) gets a new buffer...
        int oldest = i & 1;
        compositor_resources[oldest].reset();
        producer->produce();
        compositor_resources[oldest] = consumer->consume_resource();
    }

    // Two compositors acquired, and they're always different...
    auto log = consumer->consumption_log();
    for(auto i = 0u; i < log.size() - 1; i++)
        EXPECT_THAT(log[i].id, Ne(log[i+1].id));
}

// Regression test LP: #1241369 / LP: #1241371
// Test that a triple buffer or higher client can always provide a relatively up-to-date frame
// when its producing the buffer around the frame deadline
TEST_P(WithThreeOrMoreBuffers, slow_client_framerate_matches_compositor)
{
    // BufferQueue can only satify this for nbuffers >= 3
    // since a client can only own up to nbuffers - 1 at any one time
    auto const iterations = 10u;
    disallow_framedropping();

    //fill up queue at first
    for(auto i = 0; i < nbuffers - 1; i++)
        producer->produce();

    //a schedule that would block once per iteration for double buffering, but only once for >3 buffers
    std::vector<ScheduleEntry> schedule = {
        {0_t,  {}, {consumer.get()}},
        {59_t,  {producer.get()}, {}},
        {60_t,  {}, {consumer.get()}},
        {120_t,  {}, {consumer.get()}},
        {121_t,  {producer.get()}, {}},
        {179_t,  {producer.get()}, {}},
        {180_t,  {}, {consumer.get()}},
        {240_t,  {}, {consumer.get()}},
        {241_t,  {producer.get()}, {}},
        {300_t,  {}, {consumer.get()}},
    };

    auto count = 0u;
    repeat_system_until(schedule, [&]{ return count++ < schedule.size() * iterations; });

    auto log = producer->production_log();
    auto blockages = std::count_if(log.begin(), log.end(),
        [](BufferEntry const& e){ return e.blockage == Access::blocked; });
    EXPECT_THAT(blockages, Le(1));
}

//regression test for LP: #1396006, LP: #1379685
TEST_P(WithTwoOrMoreBuffers, framedropping_surface_never_drops_newest_frame)
{
    allow_framedropping();

    for (int f = 0; f < nbuffers; ++f)
        producer->produce();

    for (int n = 0; n < nbuffers - 1; ++n)
        consumer->consume();

    // Ensure it's not the newest frame that gets dropped to satisfy the
    // client.
    producer->produce();
    consumer->consume();

    // The queue could solve this problem a few ways. It might choose to
    // defer framedropping till it's safe, or even allocate additional
    // buffers. We don't care which, just verify it's not losing the
    // latest frame. Because the screen could be indefinitely out of date
    // if that happens...
    auto producer_log = producer->production_log();
    auto consumer_log = consumer->consumption_log();
    EXPECT_TRUE(!producer->can_produce() || 
        (!producer_log.empty() && !consumer_log.empty() && producer_log.back() == consumer_log.back()));
}

/* Regression test for LP: #1306464 */
TEST_P(WithThreeBuffers, framedropping_client_acquire_does_not_block_when_no_available_buffers)
{
    allow_framedropping();
    producer->produce();

    /* The client can never own this acquired buffer */
    auto comp_buffer = consumer->consume_resource();

    /* Let client release all possible buffers so they go into
     * the ready queue
     */
    for (int i = 0; i < nbuffers; ++i)
    {
        producer->produce();
        EXPECT_THAT(comp_buffer->id(), Ne(producer->current_id()));
    }

    /* Let the compositor acquire all ready buffers */
    for (int i = 0; i < nbuffers; ++i)
        consumer->consume();

    /* At this point the queue has 0 free buffers and 0 ready buffers
     * so the next client request should not be satisfied until
     * a compositor releases its buffers */
    /* ... unless the BufferQueue is overallocating. In that case it will
     * have succeeding in acquiring immediately.
     */
    EXPECT_TRUE(producer->can_produce());
}

TEST_P(WithTwoOrMoreBuffers, client_never_owns_compositor_buffers_and_vice_versa)
{
    producer->produce();
    for (int i = 0; i < 100; ++i)
    {
        auto buffer = consumer->consume_resource();
        producer->produce();
        EXPECT_THAT(buffer->id(), Ne(producer->current_id()));
    }
}

/* Regression test for an issue brought up at:
 * http://code.launchpad.net/~albaguirre/mir/
 * alternative-switching-bundle-implementation/+merge/216606/comments/517048
 */
TEST_P(WithThreeOrMoreBuffers, buffers_are_not_lost)
{
    // This test is technically not valid with dynamic queue scaling on
    // BufferQueue specific setup
    set_scaling_delay(-1);

    const int nmonitors = 2;
    std::array<ConsumerSystem*, nmonitors> consumers { {
        consumer.get(),
        second_consumer.get(),
    } };
    producer->produce();

    /* Hold a reference to current compositor buffer*/
    auto comp_buffer1 = consumers[0]->consume_resource();

    while (producer->can_produce())
        producer->produce();

    /* Have a second compositor advance the current compositor buffer at least twice */
    for (int acquires = 0; acquires < nbuffers; ++acquires)
        consumers[1]->consume();

    comp_buffer1.reset();

    /* An async client should still be able to cycle through all the available
     * buffers. "async" means any pattern other than "produce,consume,..."
     */
    int const max_ownable_buffers = nbuffers - 1;
    producer->reset_log();
    for (int frame = 0; frame < max_ownable_buffers * 2; frame++)
    {
        for (int drain = 0; drain < nbuffers; ++drain)
            consumers[0]->consume();
        while (producer->can_produce())
            producer->produce();
    }

    EXPECT_THAT(unique_ids_in(producer->production_log()), Eq(nbuffers));
}

// Test that dynamic queue scaling/throttling actually works
TEST_P(WithThreeOrMoreBuffersExchangeOnly, queue_size_scales_with_client_performance)
{
    //BufferQueue specific for now
    int const discard = 3;
    queue.set_scaling_delay(discard);

    for (int frame = 0; frame < 20; frame++)
    {
        producer->produce();
        consumer->consume();
    }
    // Expect double-buffers as the steady state for fast clients
    auto log = producer->production_log();
    ASSERT_THAT(log.size(), Gt(discard));  // avoid the below erase crashing
    log.erase(log.begin(), log.begin() + discard);
    EXPECT_THAT(unique_ids_in(log), Eq(2));
    producer->reset_log();

    // Now check what happens if the client becomes slow...
    for (int frame = 0; frame < 20; frame++)
    {
        producer->produce();
        consumer->consume();
        consumer->consume();
    }

    log = producer->production_log();
    log.erase(log.begin(), log.begin() + discard);
    EXPECT_THAT(unique_ids_in(log), Ge(3));
    producer->reset_log();

    // And what happens if the client becomes fast again?...
    for (int frame = 0; frame < 20; frame++)
    {
        producer->produce();
        consumer->consume();
    }
    // Expect double-buffers as the steady state for fast clients
    log = producer->production_log();
    log.erase(log.begin(), log.begin() + discard);
    EXPECT_THAT(unique_ids_in(log), Eq(2));
}

//NOTE: compositors need 2 buffers in overlay/bypass cases, as they 
//briefly need to arrange the next buffer while the previous one is still held onscreen
TEST_P(WithThreeOrMoreBuffersExchangeOnly, greedy_compositors_scale_to_triple_buffers)
{
    /*
     * "Greedy" compositors means those that can hold multiple buffers from
     * the same client simultaneously or a single buffer for a long time.
     * This usually means bypass/overlays, but can also mean multi-monitor.
     */

    for (auto i = 0u; i < 20u; i++)
    {
        auto first = consumer->consume_resource();
        auto second = consumer->consume_resource();
        producer->produce();
    }

    EXPECT_THAT(unique_ids_in(producer->production_log()), Eq(3));
}

TEST_P(WithAnyNumberOfBuffers, can_snapshot_repeatedly_without_blocking)
{
    producer->produce();
    consumer->consume();
    auto const num_snapshots = nbuffers * 2u;
    std::vector<mg::BufferID> snaps(num_snapshots);
    for(auto i = 0u; i < num_snapshots; i++)
    {
        stream->with_most_recent_buffer_do([i, &snaps](mg::Buffer& buffer)
        {
            snaps[i] = buffer.id();
        });
    }

    auto production_log = producer->production_log();
    ASSERT_THAT(production_log, SizeIs(1));
    EXPECT_THAT(snaps, Each(production_log.back().id));
}

int const max_buffers_to_test{5};
INSTANTIATE_TEST_CASE_P(
    BufferScheduling,
    WithAnyNumberOfBuffers,
    Combine(Range(2, max_buffers_to_test), Values(TestType::ExchangeSemantics, TestType::SubmitSemantics)));
INSTANTIATE_TEST_CASE_P(
    BufferScheduling,
    WithAnyNumberOfBuffersExchangeOnly,
    Combine(Range(2, max_buffers_to_test), Values(TestType::ExchangeSemantics)));
INSTANTIATE_TEST_CASE_P(
    BufferScheduling,
    WithTwoOrMoreBuffers,
    Combine(Range(2, max_buffers_to_test), Values(TestType::ExchangeSemantics, TestType::SubmitSemantics)));
INSTANTIATE_TEST_CASE_P(
    BufferScheduling,
    WithTwoOrMoreBuffersExchangeOnly,
    Combine(Range(2, max_buffers_to_test), Values(TestType::ExchangeSemantics)));
INSTANTIATE_TEST_CASE_P(
    BufferScheduling,
    WithThreeOrMoreBuffers,
    Combine(Range(3, max_buffers_to_test), Values(TestType::ExchangeSemantics, TestType::SubmitSemantics)));
INSTANTIATE_TEST_CASE_P(
    BufferScheduling,
    WithThreeOrMoreBuffersExchangeOnly,
    Combine(Range(3, max_buffers_to_test), Values(TestType::ExchangeSemantics)));
INSTANTIATE_TEST_CASE_P(
    BufferScheduling,
    WithTwoBuffers,
    Combine(Values(2), Values(TestType::ExchangeSemantics, TestType::SubmitSemantics)));
INSTANTIATE_TEST_CASE_P(
    BufferScheduling,
    WithThreeBuffers,
    Combine(Values(3), Values(TestType::ExchangeSemantics, TestType::SubmitSemantics)));
INSTANTIATE_TEST_CASE_P(
    BufferScheduling,
    WithThreeBuffersExchangeOnly,
    Combine(Values(3), Values(TestType::ExchangeSemantics)));<|MERGE_RESOLUTION|>--- conflicted
+++ resolved
@@ -514,11 +514,7 @@
         {
             ipc = std::make_shared<StubIpcSystem>();
             auto submit_stream = std::make_shared<mc::Stream>(
-<<<<<<< HEAD
                 drop_policy,
-=======
-                stub_policy,
->>>>>>> e2c5afdd
                 std::make_unique<mc::BufferMap>(
                     mf::BufferStreamId{2},
                     std::make_shared<StubEventSink>(ipc),
@@ -910,7 +906,7 @@
     producer->produce();
     auto b = stream->lock_compositor_buffer(this);
 
-    ASSERT_NE(a, b);
+    ASSERT_NE(a.get(), b.get());
 
     a.reset();
     producer->produce();
