--- conflicted
+++ resolved
@@ -105,11 +105,7 @@
     std::shared_ptr<mc::BufferStream> create_buffer_stream(int, mg::BufferProperties const& p) override
     { return create_buffer_stream(p); }
     std::shared_ptr<mc::BufferStream> create_buffer_stream(mg::BufferProperties const&) override
-<<<<<<< HEAD
-    { return std::make_shared<StubStream>(buffer_id_seq); }
-=======
     { return std::make_shared<mc::BufferStreamSurfaces>(std::make_shared<StubBundle>(buffer_id_seq)); }
->>>>>>> cf54f336
     std::vector<mg::BufferID> const buffer_id_seq;
 };
 
