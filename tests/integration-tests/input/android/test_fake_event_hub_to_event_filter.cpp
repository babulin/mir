/*
 * Copyright © 2012 Canonical Ltd.
 *
 * This program is free software: you can redistribute it and/or modify
 * it under the terms of the GNU General Public License version 3 as
 * published by the Free Software Foundation.
 *
 * This program is distributed in the hope that it will be useful,
 * but WITHOUT ANY WARRANTY; without even the implied warranty of
 * MERCHANTABILITY or FITNESS FOR A PARTICULAR PURPOSE.  See the
 * GNU General Public License for more details.
 *
 * You should have received a copy of the GNU General Public License
 * along with this program.  If not, see <http://www.gnu.org/licenses/>.
 *
 * Authored by: Robert Carr <robert.carr@canonical.com>
 *              Daniel d'Andrada <daniel.dandrada@canonical.com>
 */
#include "mir/input/event_filter.h"
#include "src/server/input/android/event_filter_dispatcher_policy.h"
#include "src/server/input/android/rudimentary_input_reader_policy.h"
#include "src/server/input/android/android_input_constants.h"

#include "mir_test/fake_shared.h"
#include "mir_test/fake_event_hub.h"
#include "mir_test_doubles/mock_event_filter.h"
#include "mir_test/wait_condition.h"
#include "mir_test/event_factory.h"

#include <InputDispatcher.h>
#include <InputReader.h>

#include <gmock/gmock.h>
#include <gtest/gtest.h>

namespace mi = mir::input;
namespace mia = mi::android;
namespace mis = mir::input::synthesis;
namespace mt = mir::test;
namespace mtd = mir::test::doubles;

namespace mir
{

class FakeEventHubSetup : public testing::Test
{
  public:
    FakeEventHubSetup()
    {
    }

    ~FakeEventHubSetup()
    {
    }

    void SetUp()
    {
        event_hub = new mia::FakeEventHub();
        dispatcher_policy = new mia::EventFilterDispatcherPolicy(mt::fake_shared(event_filter));
        reader_policy = new mia::RudimentaryInputReaderPolicy();
        dispatcher = new droidinput::InputDispatcher(dispatcher_policy);
        reader = new droidinput::InputReader(event_hub, reader_policy, dispatcher);
        reader_thread = new droidinput::InputReaderThread(reader);
        dispatcher_thread = new droidinput::InputDispatcherThread(dispatcher);

        dispatcher->setInputDispatchMode(mia::DispatchEnabled, mia::DispatchUnfrozen);
        dispatcher->setInputFilterEnabled(true);

        dispatcher_thread->run("InputDispatcher", droidinput::PRIORITY_URGENT_DISPLAY);
        reader_thread->run("InputReader", droidinput::PRIORITY_URGENT_DISPLAY);
    }

    void TearDown()
    {
        dispatcher_thread->requestExit();
        dispatcher->setInputDispatchMode(mia::DispatchDisabled, mia::DispatchFrozen);
        dispatcher_thread->join();

        reader_thread->requestExit();
        event_hub->wake();
        reader_thread->join();
    }

  protected:
    mtd::MockEventFilter event_filter;
    droidinput::sp<mia::FakeEventHub> event_hub;
    droidinput::sp<droidinput::InputDispatcherPolicyInterface> dispatcher_policy;
    droidinput::sp<droidinput::InputReaderPolicyInterface> reader_policy;
    droidinput::sp<droidinput::InputDispatcher> dispatcher;
    droidinput::sp<droidinput::InputReader> reader;
    droidinput::sp<droidinput::InputReaderThread> reader_thread;
    droidinput::sp<droidinput::InputDispatcherThread> dispatcher_thread;
};

}

using mir::FakeEventHubSetup;

TEST_F(FakeEventHubSetup, fake_event_hub_dispatches_to_filter)
{
    using namespace ::testing;

    mt::WaitCondition wait_condition;

<<<<<<< HEAD
    EXPECT_CALL(event_filter, handles(KeyDownEvent())).Times(1)
        .WillOnce(mt::ReturnFalseAndWakeUp(&wait_condition));
=======
    EXPECT_CALL(event_filter, handles(mt::KeyDownEvent())).Times(1)
        .WillOnce(ReturnFalseAndWakeUp(&wait_condition));
>>>>>>> e85d7bf1

    event_hub->synthesize_builtin_keyboard_added();
    event_hub->synthesize_device_scan_complete();

    event_hub->synthesize_event(mis::a_key_down_event()
                                .of_scancode(KEY_ENTER));

    wait_condition.wait_for_at_most_seconds(1);
}<|MERGE_RESOLUTION|>--- conflicted
+++ resolved
@@ -102,13 +102,8 @@
 
     mt::WaitCondition wait_condition;
 
-<<<<<<< HEAD
-    EXPECT_CALL(event_filter, handles(KeyDownEvent())).Times(1)
+    EXPECT_CALL(event_filter, handles(mt::KeyDownEvent())).Times(1)
         .WillOnce(mt::ReturnFalseAndWakeUp(&wait_condition));
-=======
-    EXPECT_CALL(event_filter, handles(mt::KeyDownEvent())).Times(1)
-        .WillOnce(ReturnFalseAndWakeUp(&wait_condition));
->>>>>>> e85d7bf1
 
     event_hub->synthesize_builtin_keyboard_added();
     event_hub->synthesize_device_scan_complete();
