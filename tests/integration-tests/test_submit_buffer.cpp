/*
 * Copyright © 2014 Canonical Ltd.
 *
 * This program is free software: you can redistribute it and/or modify
 * it under the terms of the GNU General Public License version 2 or 3 as
 * published by the Free Software Foundation.
 *
 * This program is distributed in the hope that it will be useful,
 * but WITHOUT ANY WARRANTY; without even the implied warranty of
 * MERCHANTABILITY or FITNESS FOR A PARTICULAR PURPOSE.  See the
 * GNU General Public License for more details.
 *
 * You should have received a copy of the GNU General Public License
 * along with this program.  If not, see <http://www.gnu.org/licenses/>.
 *
 * Authored by: Kevin DuBois <kevin.dubois@canonical.com>
 */

#include "mir_test_framework/stubbed_server_configuration.h"
#include "mir_test_framework/in_process_server.h"
#include "mir_test_framework/stub_server_platform_factory.h"
#include "mir_test_framework/any_surface.h"
#include "mir/test/doubles/stub_buffer.h"
#include "mir/test/doubles/stub_buffer_allocator.h"
#include "mir/test/doubles/stub_display.h"
#include "mir/test/doubles/null_platform.h"
#include "mir/graphics/buffer_id.h"
#include "mir/graphics/buffer_ipc_message.h"
#include "mir/graphics/platform_operation_message.h"
#include "mir/scene/buffer_stream_factory.h"
#include "mir/scene/session_coordinator.h"
#include "mir/frontend/event_sink.h"
#include "mir/compositor/buffer_stream.h"
#include "src/server/compositor/stream.h"
<<<<<<< HEAD
#include "src/server/frontend/buffer_map.h"
=======
>>>>>>> ce7b644a
#include "mir_toolkit/mir_client_library.h"
#include "mir_toolkit/debug/surface.h"
#include "src/client/mir_connection.h"
#include "src/client/rpc/mir_display_server.h"
#include <chrono>
#include <mutex>
#include <stdio.h>
#include <condition_variable>
#include <gmock/gmock.h>
#include <gtest/gtest.h>

#include "mir/fd.h"

namespace mtf = mir_test_framework;
namespace mtd = mir::test::doubles;
namespace mg = mir::graphics;
namespace msc = mir::scene;
namespace mc = mir::compositor;
namespace geom = mir::geometry;
namespace mp = mir::protobuf;
namespace mf = mir::frontend;
namespace mclr = mir::client::rpc;

namespace
{
MATCHER(DidNotTimeOut, "did not time out")
{
    return arg;
}

struct StubStreamFactory : public msc::BufferStreamFactory
{
    StubStreamFactory(std::vector<mg::BufferID> const& ids) :
        buffer_id_seq(ids)
    {}

    std::shared_ptr<mc::BufferStream> create_buffer_stream(
        mf::BufferStreamId i,
        int, mg::BufferProperties const& p) override
    {
        return create_buffer_stream(i, p);
    }

    std::shared_ptr<mc::BufferStream> create_buffer_stream(
        mf::BufferStreamId,
        mg::BufferProperties const& properties) override
    {
        return std::make_shared<mc::Stream>(properties.size, properties.format);
    }

    std::vector<mg::BufferID> const buffer_id_seq;
};

struct StubBufferPacker : public mg::PlatformIpcOperations
{
    StubBufferPacker(
        std::shared_ptr<mir::Fd> const& last_fd,
        std::shared_ptr<mg::PlatformIpcOperations> const& underlying_ops) :
        last_fd{last_fd},
        underlying_ops{underlying_ops}
    {
        *last_fd = mir::Fd{-1};
    }
    void pack_buffer(mg::BufferIpcMessage& msg, mg::Buffer const& b, mg::BufferIpcMsgType) const override
    {
        msg.pack_size(b.size());
    }

    void unpack_buffer(mg::BufferIpcMessage& msg, mg::Buffer const&) const override
    {
        auto fds = msg.fds();
        if (!fds.empty())
        {
            *last_fd = fds[0];
        }
    }

    std::shared_ptr<mg::PlatformIPCPackage> connection_ipc_package() override
    {
        return underlying_ops->connection_ipc_package();
    }

    mg::PlatformOperationMessage platform_operation(
        unsigned int const opcode, mg::PlatformOperationMessage const& msg) override
    {
        return underlying_ops->platform_operation(opcode, msg);
    }
private:
    std::shared_ptr<mir::Fd> const last_fd;
    std::shared_ptr<mg::PlatformIpcOperations> const underlying_ops;
};

class RecordingBufferAllocator : public mg::GraphicBufferAllocator
{
public:
    RecordingBufferAllocator(
        std::shared_ptr<mg::GraphicBufferAllocator> const& wrapped,
<<<<<<< HEAD
        std::vector<std::weak_ptr<mg::Buffer>>& allocated_buffers)
        : allocated_buffers{allocated_buffers},
          underlying_allocator{wrapped}
=======
        std::vector<std::weak_ptr<mg::Buffer>>& allocated_buffers,
        std::mutex& buffer_mutex)
        : allocated_buffers{allocated_buffers},
          underlying_allocator{wrapped},
          buffer_mutex{buffer_mutex}
>>>>>>> ce7b644a
    {
    }

    std::shared_ptr<mg::Buffer> alloc_buffer(
        mg::BufferProperties const& buffer_properties) override
    {
        auto const buf = underlying_allocator->alloc_buffer(buffer_properties);
<<<<<<< HEAD
        allocated_buffers.push_back(buf);
=======
        {
            std::lock_guard<std::mutex> lock{buffer_mutex};
            allocated_buffers.push_back(buf);
        }
>>>>>>> ce7b644a
        return buf;
    }

    std::vector<MirPixelFormat> supported_pixel_formats() override
    {
        return underlying_allocator->supported_pixel_formats();
    }

    std::shared_ptr<mg::Buffer> alloc_buffer(
        geom::Size size,
        uint32_t native_format,
        uint32_t native_flags) override
    {
        auto const buf = underlying_allocator->alloc_buffer(size, native_format, native_flags);
<<<<<<< HEAD
        allocated_buffers.push_back(buf);
=======
        {
            std::lock_guard<std::mutex> lock{buffer_mutex};
            allocated_buffers.push_back(buf);
        }
>>>>>>> ce7b644a
        return buf;
    }

    std::shared_ptr<mg::Buffer> alloc_software_buffer(
        geom::Size size,
        MirPixelFormat format) override
    {
        auto const buf = underlying_allocator->alloc_software_buffer(size, format);
<<<<<<< HEAD
        allocated_buffers.push_back(buf);
=======
        {
            std::lock_guard<std::mutex> lock{buffer_mutex};
            allocated_buffers.push_back(buf);
        }
>>>>>>> ce7b644a
        return buf;
    }

    std::vector<std::weak_ptr<mg::Buffer>>& allocated_buffers;
private:
    std::shared_ptr<mg::GraphicBufferAllocator> const underlying_allocator;
<<<<<<< HEAD
=======
    std::mutex& buffer_mutex;
>>>>>>> ce7b644a
};

struct StubPlatform : public mg::Platform
{
    StubPlatform(std::shared_ptr<mir::Fd> const& last_fd)
        : last_fd(last_fd),
          underlying_platform{mtf::make_stubbed_server_graphics_platform({geom::Rectangle{{0,0},{1,1}}})}
    {
    }

    mir::UniqueModulePtr<mg::GraphicBufferAllocator> create_buffer_allocator() override
    {
        return mir::make_module_ptr<RecordingBufferAllocator>(
            underlying_platform->create_buffer_allocator(),
<<<<<<< HEAD
            allocated_buffers);
=======
            allocated_buffers,
            buffer_mutex);
>>>>>>> ce7b644a
    }

    mir::UniqueModulePtr<mg::PlatformIpcOperations> make_ipc_operations() const override
    {
        return mir::make_module_ptr<StubBufferPacker>(
            last_fd,
            underlying_platform->make_ipc_operations());
    }

    mir::UniqueModulePtr<mg::Display> create_display(
        std::shared_ptr<mg::DisplayConfigurationPolicy> const& policy,
        std::shared_ptr<mg::GLConfig> const& config) override
    {
        return underlying_platform->create_display(policy, config);
    }

    std::vector<std::weak_ptr<mg::Buffer>> get_allocated_buffers()
    {
        std::lock_guard<std::mutex> lock{buffer_mutex};
        return allocated_buffers;
    }

    mg::NativeRenderingPlatform* native_rendering_platform() override { return nullptr; }
    mg::NativeDisplayPlatform* native_display_platform() override { return nullptr; }
    std::vector<mir::ExtensionDescription> extensions() const override { return {}; }

    std::shared_ptr<mir::Fd> const last_fd;
    std::vector<std::weak_ptr<mg::Buffer>> allocated_buffers;
    std::shared_ptr<mg::Platform> const underlying_platform;

private:
    std::mutex buffer_mutex;
    std::vector<std::weak_ptr<mg::Buffer>> allocated_buffers;
};

struct ExchangeServerConfiguration : mtf::StubbedServerConfiguration
{
    ExchangeServerConfiguration(
        std::shared_ptr<mir::Fd> const& last_unpacked_fd) :
        platform{std::make_shared<StubPlatform>(last_unpacked_fd)}
    {
    }

    std::shared_ptr<mg::Platform> the_graphics_platform() override
    {
        return platform;
    }

    std::shared_ptr<StubPlatform> const platform;
};

struct SubmitBuffer : mir_test_framework::InProcessServer
{
    std::shared_ptr<mir::Fd> last_unpacked_fd{std::make_shared<mir::Fd>()};
    ExchangeServerConfiguration server_configuration{last_unpacked_fd};
    mir::DefaultServerConfiguration& server_config() override { return server_configuration; }

<<<<<<< HEAD
    std::vector<std::weak_ptr<mg::Buffer>> const& get_allocated_buffers()
    {
        return server_configuration.platform->allocated_buffers;
=======
    std::vector<std::weak_ptr<mg::Buffer>> get_allocated_buffers()
    {
        return server_configuration.platform->get_allocated_buffers();
>>>>>>> ce7b644a
    }

    void request_completed()
    {
        std::unique_lock<decltype(mutex)> lk(mutex);
        arrived = true;
        cv.notify_all();
    }

    bool submit_buffer(mclr::DisplayServer& server, mp::BufferRequest& request)
    {
        std::unique_lock<decltype(mutex)> lk(mutex);
        mp::Void v;
        server.submit_buffer(&request, &v,
            google::protobuf::NewCallback(this, &SubmitBuffer::request_completed));
        
        arrived = false;
        return cv.wait_for(lk, std::chrono::seconds(500), [this]() {return arrived;});
    }

    bool allocate_buffers(mclr::DisplayServer& server, mp::BufferAllocation& request)
    {
        std::unique_lock<decltype(mutex)> lk(mutex);
        mp::Void v;
        server.allocate_buffers(&request, &v,
            google::protobuf::NewCallback(this, &SubmitBuffer::request_completed));
        
        arrived = false;
        return cv.wait_for(lk, std::chrono::seconds(5), [this]() {return arrived;});
    }

    bool release_buffers(mclr::DisplayServer& server, mp::BufferRelease& request)
    {
        std::unique_lock<decltype(mutex)> lk(mutex);
        mp::Void v;
        server.release_buffers(&request, &v,
            google::protobuf::NewCallback(this, &SubmitBuffer::request_completed));
        
        arrived = false;
        return cv.wait_for(lk, std::chrono::seconds(5), [this]() {return arrived;});
    }

    std::mutex mutex;
    std::condition_variable cv;
    bool arrived{false};
    mp::BufferRequest buffer_request; 
};
template<class Clock>
bool spin_wait_for_id(
<<<<<<< HEAD
    std::vector<mg::BufferID> const& ids,
=======
    std::function<std::vector<mg::BufferID>()> const& id_generator,
>>>>>>> ce7b644a
    MirWindow* window,
    std::chrono::time_point<Clock> const& pt)
{
    while(Clock::now() < pt)
    {
<<<<<<< HEAD
        for (auto const& id : ids)
=======
        for (auto const& id : id_generator())
>>>>>>> ce7b644a
        {
            if (mir_debug_window_current_buffer_id(window) == id.as_value())
                return true;
        }
        std::this_thread::yield();
    }
    return false;
}
}

namespace
{
MATCHER(NoErrorOnFileRead, "")
{
    return arg > 0;
}
}
TEST_F(SubmitBuffer, fds_can_be_sent_back)
{
    using namespace testing;
    std::string test_string{"mir was a space station"};
    mir::Fd file(fileno(tmpfile()));
    EXPECT_THAT(write(file, test_string.c_str(), test_string.size()), Gt(0));

    auto connection = mir_connect_sync(new_connection().c_str(), __PRETTY_FUNCTION__);
    auto window = mtf::make_any_surface(connection);

    auto rpc_channel = connection->rpc_channel();
    mclr::DisplayServer server(rpc_channel);
    for (auto i = 0; i < buffer_request.buffer().fd().size(); i++)
        ::close(buffer_request.buffer().fd(i));

    mp::BufferAllocation allocation_request;
    auto allocate = allocation_request.add_buffer_requests();
    allocate->set_buffer_usage(static_cast<int32_t>(mg::BufferUsage::software));
    allocate->set_pixel_format(mir_pixel_format_abgr_8888);
    allocate->set_width(320);
    allocate->set_height(240);

    ASSERT_THAT(allocate_buffers(server, allocation_request), DidNotTimeOut());

    buffer_request.mutable_buffer()->set_buffer_id(
        get_allocated_buffers().back().lock()->id().as_value());
    buffer_request.mutable_buffer()->add_fd(file);

    ASSERT_THAT(submit_buffer(server, buffer_request), DidNotTimeOut());

    mir_window_release_sync(window);
    mir_connection_release(connection);

    auto server_received_fd = *last_unpacked_fd;
    char file_buffer[32];
    lseek(file, 0, SEEK_SET);
    ASSERT_THAT(read(server_received_fd, file_buffer, sizeof(file_buffer)), NoErrorOnFileRead());
    EXPECT_THAT(strncmp(test_string.c_str(), file_buffer, test_string.size()), Eq(0)); 
}

//tests for the submit buffer protocol.
TEST_F(SubmitBuffer, submissions_happen)
{
    auto connection = mir_connect_sync(new_connection().c_str(), __PRETTY_FUNCTION__);
    auto window = mtf::make_any_surface(connection);

    auto rpc_channel = connection->rpc_channel();
    mclr::DisplayServer server(rpc_channel);

    for(int i = 0; i < 5; ++i)
    {
        mp::BufferAllocation allocation_request;
        auto allocate = allocation_request.add_buffer_requests();
        allocate->set_buffer_usage(static_cast<int32_t>(mg::BufferUsage::software));
        allocate->set_pixel_format(mir_pixel_format_abgr_8888);
        allocate->set_width(320);
        allocate->set_height(240);

        allocate_buffers(server, allocation_request);
    }

    mp::BufferRequest request;
    for (auto weak_buffer : get_allocated_buffers())
    {
        buffer_request.mutable_buffer()->set_buffer_id(weak_buffer.lock()->id().as_value());
        ASSERT_THAT(submit_buffer(server, buffer_request), DidNotTimeOut());
    }

    mir_window_release_sync(window);
    mir_connection_release(connection);
}

TEST_F(SubmitBuffer, server_can_send_buffer)
{
    using namespace testing;
    using namespace std::literals::chrono_literals;
    auto connection = mir_connect_sync(new_connection().c_str(), __PRETTY_FUNCTION__);
    auto window = mtf::make_any_surface(connection);

    auto timeout = std::chrono::steady_clock::now() + 5s;

<<<<<<< HEAD
    /* We expect to receive one of the implicitly allocated buffers
     * We don't care which one we get
     */
    std::vector<mg::BufferID> candidate_ids;
    for (auto const weak_buffer : get_allocated_buffers())
    {
        auto const buffer = weak_buffer.lock();
        if (buffer)
        {
            // If there are any expired buffers we don't care about them
            candidate_ids.push_back(buffer->id());
        }
    }

    EXPECT_TRUE(spin_wait_for_id(candidate_ids, window, timeout))
=======
    EXPECT_TRUE(
        spin_wait_for_id(
            [this]()
            {
                /* We expect to receive one of the implicitly allocated buffers
                 * We don't care which one we get.
                 *
                 * We need to repeatedly check the allocated buffers, because
                 * buffer allocation is asynchronous WRT window creation.
                 */
                std::vector<mg::BufferID> candidate_ids;
                for (auto const weak_buffer : get_allocated_buffers())
                {
                    auto const buffer = weak_buffer.lock();
                    if (buffer)
                    {
                        // If there are any expired buffers we don't care about them
                        candidate_ids.push_back(buffer->id());
                    }
                }
                return candidate_ids;
            },
            window,
            timeout))
>>>>>>> ce7b644a
        << "failed to see buffer";

    mir_window_release_sync(window);
    mir_connection_release(connection);
}

//TODO: check that a buffer arrives asynchronously.
TEST_F(SubmitBuffer, allocate_buffers_doesnt_time_out)
{
    auto connection = mir_connect_sync(new_connection().c_str(), __PRETTY_FUNCTION__);
    auto window = mtf::make_any_surface(connection);

    auto rpc_channel = connection->rpc_channel();
    mclr::DisplayServer server(rpc_channel);

    mp::BufferAllocation request;
    EXPECT_THAT(allocate_buffers(server, request), DidNotTimeOut());

    mir_window_release_sync(window);
    mir_connection_release(connection);
}

TEST_F(SubmitBuffer, release_buffers_doesnt_time_out)
{
    auto connection = mir_connect_sync(new_connection().c_str(), __PRETTY_FUNCTION__);
    auto window = mtf::make_any_surface(connection);

    auto rpc_channel = connection->rpc_channel();
    mclr::DisplayServer server(rpc_channel);

    mp::BufferRelease request;
    EXPECT_THAT(release_buffers(server, request), DidNotTimeOut());

    mir_window_release_sync(window);
    mir_connection_release(connection);
}<|MERGE_RESOLUTION|>--- conflicted
+++ resolved
@@ -32,10 +32,6 @@
 #include "mir/frontend/event_sink.h"
 #include "mir/compositor/buffer_stream.h"
 #include "src/server/compositor/stream.h"
-<<<<<<< HEAD
-#include "src/server/frontend/buffer_map.h"
-=======
->>>>>>> ce7b644a
 #include "mir_toolkit/mir_client_library.h"
 #include "mir_toolkit/debug/surface.h"
 #include "src/client/mir_connection.h"
@@ -133,17 +129,11 @@
 public:
     RecordingBufferAllocator(
         std::shared_ptr<mg::GraphicBufferAllocator> const& wrapped,
-<<<<<<< HEAD
-        std::vector<std::weak_ptr<mg::Buffer>>& allocated_buffers)
-        : allocated_buffers{allocated_buffers},
-          underlying_allocator{wrapped}
-=======
         std::vector<std::weak_ptr<mg::Buffer>>& allocated_buffers,
         std::mutex& buffer_mutex)
         : allocated_buffers{allocated_buffers},
           underlying_allocator{wrapped},
           buffer_mutex{buffer_mutex}
->>>>>>> ce7b644a
     {
     }
 
@@ -151,14 +141,10 @@
         mg::BufferProperties const& buffer_properties) override
     {
         auto const buf = underlying_allocator->alloc_buffer(buffer_properties);
-<<<<<<< HEAD
-        allocated_buffers.push_back(buf);
-=======
         {
             std::lock_guard<std::mutex> lock{buffer_mutex};
             allocated_buffers.push_back(buf);
         }
->>>>>>> ce7b644a
         return buf;
     }
 
@@ -173,14 +159,10 @@
         uint32_t native_flags) override
     {
         auto const buf = underlying_allocator->alloc_buffer(size, native_format, native_flags);
-<<<<<<< HEAD
-        allocated_buffers.push_back(buf);
-=======
         {
             std::lock_guard<std::mutex> lock{buffer_mutex};
             allocated_buffers.push_back(buf);
         }
->>>>>>> ce7b644a
         return buf;
     }
 
@@ -189,24 +171,17 @@
         MirPixelFormat format) override
     {
         auto const buf = underlying_allocator->alloc_software_buffer(size, format);
-<<<<<<< HEAD
-        allocated_buffers.push_back(buf);
-=======
         {
             std::lock_guard<std::mutex> lock{buffer_mutex};
             allocated_buffers.push_back(buf);
         }
->>>>>>> ce7b644a
         return buf;
     }
 
     std::vector<std::weak_ptr<mg::Buffer>>& allocated_buffers;
 private:
     std::shared_ptr<mg::GraphicBufferAllocator> const underlying_allocator;
-<<<<<<< HEAD
-=======
     std::mutex& buffer_mutex;
->>>>>>> ce7b644a
 };
 
 struct StubPlatform : public mg::Platform
@@ -221,12 +196,8 @@
     {
         return mir::make_module_ptr<RecordingBufferAllocator>(
             underlying_platform->create_buffer_allocator(),
-<<<<<<< HEAD
-            allocated_buffers);
-=======
             allocated_buffers,
             buffer_mutex);
->>>>>>> ce7b644a
     }
 
     mir::UniqueModulePtr<mg::PlatformIpcOperations> make_ipc_operations() const override
@@ -254,7 +225,6 @@
     std::vector<mir::ExtensionDescription> extensions() const override { return {}; }
 
     std::shared_ptr<mir::Fd> const last_fd;
-    std::vector<std::weak_ptr<mg::Buffer>> allocated_buffers;
     std::shared_ptr<mg::Platform> const underlying_platform;
 
 private:
@@ -284,15 +254,9 @@
     ExchangeServerConfiguration server_configuration{last_unpacked_fd};
     mir::DefaultServerConfiguration& server_config() override { return server_configuration; }
 
-<<<<<<< HEAD
-    std::vector<std::weak_ptr<mg::Buffer>> const& get_allocated_buffers()
-    {
-        return server_configuration.platform->allocated_buffers;
-=======
     std::vector<std::weak_ptr<mg::Buffer>> get_allocated_buffers()
     {
         return server_configuration.platform->get_allocated_buffers();
->>>>>>> ce7b644a
     }
 
     void request_completed()
@@ -342,21 +306,13 @@
 };
 template<class Clock>
 bool spin_wait_for_id(
-<<<<<<< HEAD
-    std::vector<mg::BufferID> const& ids,
-=======
     std::function<std::vector<mg::BufferID>()> const& id_generator,
->>>>>>> ce7b644a
     MirWindow* window,
     std::chrono::time_point<Clock> const& pt)
 {
     while(Clock::now() < pt)
     {
-<<<<<<< HEAD
-        for (auto const& id : ids)
-=======
         for (auto const& id : id_generator())
->>>>>>> ce7b644a
         {
             if (mir_debug_window_current_buffer_id(window) == id.as_value())
                 return true;
@@ -455,23 +411,6 @@
 
     auto timeout = std::chrono::steady_clock::now() + 5s;
 
-<<<<<<< HEAD
-    /* We expect to receive one of the implicitly allocated buffers
-     * We don't care which one we get
-     */
-    std::vector<mg::BufferID> candidate_ids;
-    for (auto const weak_buffer : get_allocated_buffers())
-    {
-        auto const buffer = weak_buffer.lock();
-        if (buffer)
-        {
-            // If there are any expired buffers we don't care about them
-            candidate_ids.push_back(buffer->id());
-        }
-    }
-
-    EXPECT_TRUE(spin_wait_for_id(candidate_ids, window, timeout))
-=======
     EXPECT_TRUE(
         spin_wait_for_id(
             [this]()
@@ -496,7 +435,6 @@
             },
             window,
             timeout))
->>>>>>> ce7b644a
         << "failed to see buffer";
 
     mir_window_release_sync(window);
