/*
 * Copyright © 2012 Canonical Ltd.
 *
 * This program is free software: you can redistribute it and/or modify
 * it under the terms of the GNU General Public License version 3 as
 * published by the Free Software Foundation.
 *
 * This program is distributed in the hope that it will be useful,
 * but WITHOUT ANY WARRANTY; without even the implied warranty of
 * MERCHANTABILITY or FITNESS FOR A PARTICULAR PURPOSE.  See the
 * GNU General Public License for more details.
 *
 * You should have received a copy of the GNU General Public License
 * along with this program.  If not, see <http://www.gnu.org/licenses/>.
 *
 * Authored by: Alan Griffiths <alan@octopull.co.uk>
 */

#include "mir_test_framework/testing_process_manager.h"

#include "mir/display_server.h"
#include "mir/process/signal_dispatcher.h"

#include "mir/chrono/chrono.h"
#include "mir/thread/all.h"

#include "mir_test_framework/detect_server.h"

#include <boost/asio.hpp>

#include <gmock/gmock.h>

#include <stdexcept>

namespace mc = mir::compositor;
namespace mp = mir::process;
namespace mtf = mir_test_framework;

namespace
{
::testing::AssertionResult WasStarted(
    std::shared_ptr<mir::process::Process> const& server_process)
{
    if (server_process)
        return ::testing::AssertionSuccess() << "server started";
    else
        return ::testing::AssertionFailure() << "server NOT started";
}
}

namespace mir_test_framework
{
void startup_pause()
{
    if (!detect_server(test_socket_file(), std::chrono::milliseconds(2000)))
        throw std::runtime_error("Failed to find server");
}
}

mtf::TestingProcessManager::TestingProcessManager() :
    is_test_process(true),
    server_process_was_started(false)
{
}

mtf::TestingProcessManager::~TestingProcessManager()
{
}

namespace
{
// TODO: Get rid of the volatile-hack here and replace it with
// something that doesn't spinlock the thread it is waiting on
// C.f. FrontendShutdown test DISABLED_before_client_connects
mir::DisplayServer* volatile signal_display_server;
}

void mtf::TestingProcessManager::launch_server_process(TestingServerConfiguration& config)
{
    pid_t pid = fork();

    if (pid < 0)
    {
        throw std::runtime_error("Failed to fork process");
    }

    if (pid == 0)
    {
        using namespace mir;
        is_test_process = false;

        // We're in the server process, so create a display server
        SCOPED_TRACE("Server");

        mp::SignalDispatcher::instance()->enable_for(SIGTERM);
        mp::SignalDispatcher::instance()->signal_channel().connect(
                boost::bind(&TestingProcessManager::os_signal_handler, this, _1));

        mir::DisplayServer server(config);

        signal_display_server = &server;

        {
            struct ScopedFuture
            {
                std::future<void> future;
                ~ScopedFuture() { future.wait(); }
            } scoped;

            scoped.future = std::async(std::launch::async, std::bind(&mir::DisplayServer::start, &server));

            config.exec(&server);
        }

        config.on_exit(&server);
    }
    else
    {
        server_process = std::shared_ptr<mp::Process>(new mp::Process(pid));
        server_process_was_started = true;
    }
}

void mtf::TestingProcessManager::launch_client_process(TestingClientConfiguration& config)
{
    if (!is_test_process)
    {
        return; // We're not in the test process, so just return gracefully
    }

    // We're in the test process, so make sure we started a service
    ASSERT_TRUE(server_process_was_started);

    pid_t pid = fork();

    if (pid < 0)
    {
        throw std::runtime_error("Failed to fork process");
    }

    if (pid == 0)
    {
        is_test_process = false;
        startup_pause();

        // Need to avoid terminating server or other clients
        server_process->detach();
        for(auto client = clients.begin(); client != clients.end(); ++client)
        {
            (*client)->detach();
        }

        clients.clear();
        server_process.reset();

        SCOPED_TRACE("Client");
        config.exec();
        exit(::testing::Test::HasFailure() ? EXIT_FAILURE : EXIT_SUCCESS);
    }
    else
    {
        clients.push_back(std::shared_ptr<mp::Process>(new mp::Process(pid)));
    }
}

void mtf::TestingProcessManager::tear_down_clients()
{
    if (is_test_process)
    {
        using namespace testing;

        if (clients.empty())
        {
            // Allow some time for server-side only tests to run
            std::this_thread::sleep_for(std::chrono::milliseconds(200));
        }

        for(auto client = clients.begin(); client != clients.end(); ++client)
        {
            auto result((*client)->wait_for_termination());
            EXPECT_TRUE(result.succeeded()) << "client terminate error=" << result;
        }

        clients.clear();
    }
    else
    {
        // Exiting here in the child processes causes "memory leaks",
        // however, not exiting allows the client processes to continue
        // executing tests (which spawn further child processes)
        // with worse results.
        exit(::testing::Test::HasFailure() ? EXIT_FAILURE : EXIT_SUCCESS);
    }
}

mp::Result mtf::TestingProcessManager::shutdown_server_process()
{
    mp::Result result;

    if (server_process)
    {
        server_process->terminate();
        result = server_process->wait_for_termination();
        server_process.reset();
        return result;
    }
    else
    {
        result.reason = mp::TerminationReason::child_terminated_normally;
        result.exit_code = EXIT_SUCCESS;
    }

    return result;
}

void mtf::TestingProcessManager::kill_client_processes()
{
    if (is_test_process)
    {
        for(auto client : clients)
        {
            client->kill();
        }

        clients.clear();
    }
}


void mtf::TestingProcessManager::tear_down_server()
{
    if (is_test_process)
    {
        ASSERT_TRUE(clients.empty())  << "Clients should be stopped before server";
        // We're in the test process, so make sure we started a service
        ASSERT_TRUE(server_process_was_started);

        auto const& result = shutdown_server_process();

        EXPECT_TRUE(result.succeeded()) << result;
    }
}

void mtf::TestingProcessManager::tear_down_all()
{
    tear_down_clients();
    tear_down_server();
}

void mtf::TestingProcessManager::os_signal_handler(int signal)
{
    switch(signal)
    {
    case SIGTERM:
        while (!signal_display_server)
            std::this_thread::yield();

        signal_display_server->stop();
        break;
    default:
        break;
    }
<<<<<<< HEAD
}

bool mtf::detect_server(
        const std::string& socket_file,
        std::chrono::milliseconds const& timeout)
{
    auto limit = std::chrono::system_clock::now() + timeout;

    bool error = false;
    struct stat file_status;

    do
    {
      if (error) {
          std::this_thread::sleep_for(std::chrono::milliseconds(0));
      }
      error = stat(socket_file.c_str(), &file_status);
    }
    while (error && std::chrono::system_clock::now() < limit);

    struct sockaddr_un remote;
    auto sockfd = socket(AF_UNIX, SOCK_STREAM, 0);
    remote.sun_family = AF_UNIX;
    strcpy(remote.sun_path, socket_file.c_str());
    auto len = strlen(remote.sun_path) + sizeof(remote.sun_family);

    do
    {
      std::this_thread::sleep_for(std::chrono::milliseconds(0));
    }
    while ((connect(sockfd, (struct sockaddr *)&remote, len) == -1)
            && (std::chrono::system_clock::now() < limit));

    close(sockfd);

    return !error;
}
=======
}
>>>>>>> c8145929
<|MERGE_RESOLUTION|>--- conflicted
+++ resolved
@@ -260,44 +260,4 @@
     default:
         break;
     }
-<<<<<<< HEAD
-}
-
-bool mtf::detect_server(
-        const std::string& socket_file,
-        std::chrono::milliseconds const& timeout)
-{
-    auto limit = std::chrono::system_clock::now() + timeout;
-
-    bool error = false;
-    struct stat file_status;
-
-    do
-    {
-      if (error) {
-          std::this_thread::sleep_for(std::chrono::milliseconds(0));
-      }
-      error = stat(socket_file.c_str(), &file_status);
-    }
-    while (error && std::chrono::system_clock::now() < limit);
-
-    struct sockaddr_un remote;
-    auto sockfd = socket(AF_UNIX, SOCK_STREAM, 0);
-    remote.sun_family = AF_UNIX;
-    strcpy(remote.sun_path, socket_file.c_str());
-    auto len = strlen(remote.sun_path) + sizeof(remote.sun_family);
-
-    do
-    {
-      std::this_thread::sleep_for(std::chrono::milliseconds(0));
-    }
-    while ((connect(sockfd, (struct sockaddr *)&remote, len) == -1)
-            && (std::chrono::system_clock::now() < limit));
-
-    close(sockfd);
-
-    return !error;
-}
-=======
-}
->>>>>>> c8145929
+}