/*
 * Copyright © 2013 Canonical Ltd.
 *
 * This program is free software: you can redistribute it and/or modify it
 * under the terms of the GNU General Public License version 3,
 * as published by the Free Software Foundation.
 *
 * This program is distributed in the hope that it will be useful,
 * but WITHOUT ANY WARRANTY; without even the implied warranty of
 * MERCHANTABILITY or FITNESS FOR A PARTICULAR PURPOSE.  See the
 * GNU General Public License for more details.
 *
 * You should have received a copy of the GNU General Public License
 * along with this program.  If not, see <http://www.gnu.org/licenses/>.
 *
 * Authored by: Kevin DuBois <kevin.dubois@canonical.com>
 */

#ifndef MIR_TEST_DOUBLES_STUB_DISPLAY_BUILDER_H_
#define MIR_TEST_DOUBLES_STUB_DISPLAY_BUILDER_H_

#include "src/platforms/android/framebuffer_bundle.h"
#include "src/platforms/android/display_component_factory.h"
#include "src/platforms/android/configurable_display_buffer.h"
#include "src/platforms/android/hwc_configuration.h"
#include "mock_display_device.h"
#include <gmock/gmock.h>

namespace mir
{
namespace test
{
namespace doubles
{

struct StubFramebufferBundle : public graphics::android::FramebufferBundle
{
    MirPixelFormat fb_format() override { return mir_pixel_format_abgr_8888; }
    geometry::Size fb_size() override { return {33, 34}; }
    double fb_refresh_rate() override { return 53.45; };
    std::shared_ptr<graphics::Buffer> buffer_for_render() { return nullptr; }
    std::shared_ptr<graphics::Buffer> last_rendered_buffer() { return nullptr; }
};

struct MockHwcConfiguration : public graphics::android::HwcConfiguration
{
    MockHwcConfiguration()
    {
<<<<<<< HEAD
        using namespace testing;
        ON_CALL(*this, subscribe_to_config_changes(_)).WillByDefault(Return(nullptr));
        ON_CALL(*this, active_attribs_for(_))
            .WillByDefault(Return(graphics::android::DisplayAttribs{{}, {}, 0.0, true}));
=======
        ON_CALL(*this, active_attribs_for(testing::_))
            .WillByDefault(testing::Return(graphics::android::DisplayAttribs{
                {0,0},{0,0}, 0.0, true, mir_pixel_format_abgr_8888, 2}));
>>>>>>> 20c8faa2
    }
    MOCK_METHOD2(power_mode, void(graphics::android::DisplayName, MirPowerMode));
    MOCK_METHOD1(active_attribs_for, graphics::android::DisplayAttribs(graphics::android::DisplayName));
    MOCK_METHOD1(subscribe_to_config_changes,
        graphics::android::ConfigChangeSubscription(std::function<void()> const&));
};

struct StubDisplayBuilder : public graphics::android::DisplayComponentFactory
{
    StubDisplayBuilder(geometry::Size sz)
        : sz(sz),
          mock_config{new testing::NiceMock<MockHwcConfiguration>()}
    {
    }

    StubDisplayBuilder()
        : StubDisplayBuilder(geometry::Size{0,0})
    {
    }

    std::unique_ptr<graphics::android::FramebufferBundle> create_framebuffers(graphics::android::DisplayAttribs const&) override
    {
        return std::unique_ptr<graphics::android::FramebufferBundle>(new StubFramebufferBundle());
    }

    std::unique_ptr<graphics::android::DisplayDevice> create_display_device() override
    {
        return std::unique_ptr<graphics::android::DisplayDevice>(new testing::NiceMock<MockDisplayDevice>());
    }

    std::unique_ptr<graphics::android::HwcConfiguration> create_hwc_configuration() override
    {
        auto config = std::unique_ptr<MockHwcConfiguration>(new testing::NiceMock<MockHwcConfiguration>());
        std::swap(config, mock_config);
        return std::move(config);
    }
    
    void with_next_config(std::function<void(MockHwcConfiguration& mock_config)> const& fn)
    {
        fn(*mock_config); 
    }

    geometry::Size sz;
    std::unique_ptr<MockHwcConfiguration> mock_config;
};
}
}
} // namespace mir

#endif /* MIR_TEST_DOUBLES_STUB_DISPLAY_BUILDER_H_ */<|MERGE_RESOLUTION|>--- conflicted
+++ resolved
@@ -46,16 +46,11 @@
 {
     MockHwcConfiguration()
     {
-<<<<<<< HEAD
         using namespace testing;
         ON_CALL(*this, subscribe_to_config_changes(_)).WillByDefault(Return(nullptr));
-        ON_CALL(*this, active_attribs_for(_))
-            .WillByDefault(Return(graphics::android::DisplayAttribs{{}, {}, 0.0, true}));
-=======
         ON_CALL(*this, active_attribs_for(testing::_))
             .WillByDefault(testing::Return(graphics::android::DisplayAttribs{
                 {0,0},{0,0}, 0.0, true, mir_pixel_format_abgr_8888, 2}));
->>>>>>> 20c8faa2
     }
     MOCK_METHOD2(power_mode, void(graphics::android::DisplayName, MirPowerMode));
     MOCK_METHOD1(active_attribs_for, graphics::android::DisplayAttribs(graphics::android::DisplayName));
