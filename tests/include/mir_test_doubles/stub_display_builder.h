/*
 * Copyright © 2013 Canonical Ltd.
 *
 * This program is free software: you can redistribute it and/or modify it
 * under the terms of the GNU General Public License version 3,
 * as published by the Free Software Foundation.
 *
 * This program is distributed in the hope that it will be useful,
 * but WITHOUT ANY WARRANTY; without even the implied warranty of
 * MERCHANTABILITY or FITNESS FOR A PARTICULAR PURPOSE.  See the
 * GNU General Public License for more details.
 *
 * You should have received a copy of the GNU General Public License
 * along with this program.  If not, see <http://www.gnu.org/licenses/>.
 *
 * Authored by: Kevin DuBois <kevin.dubois@canonical.com>
 */

#ifndef MIR_TEST_DOUBLES_STUB_DISPLAY_BUILDER_H_
#define MIR_TEST_DOUBLES_STUB_DISPLAY_BUILDER_H_

#include "src/platforms/android/server/framebuffer_bundle.h"
#include "src/platforms/android/server/display_component_factory.h"
#include "src/platforms/android/server/configurable_display_buffer.h"
#include "src/platforms/android/server/hwc_configuration.h"
#include "mock_display_device.h"
#include <gmock/gmock.h>

namespace mir
{
namespace test
{
namespace doubles
{

struct StubFramebufferBundle : public graphics::android::FramebufferBundle
{
    MirPixelFormat fb_format() override { return mir_pixel_format_abgr_8888; }
    geometry::Size fb_size() override { return {33, 34}; }
    double fb_refresh_rate() override { return 53.45; };
    std::shared_ptr<graphics::Buffer> buffer_for_render() { return nullptr; }
    std::shared_ptr<graphics::Buffer> last_rendered_buffer() { return nullptr; }
};

struct MockHwcConfiguration : public graphics::android::HwcConfiguration
{
    MockHwcConfiguration()
    {
        using namespace testing;
        ON_CALL(*this, subscribe_to_config_changes(_)).WillByDefault(Return(nullptr));
<<<<<<< HEAD
        ON_CALL(*this, active_attribs_for(graphics::android::DisplayName::primary))
=======
        ON_CALL(*this, active_attribs_for(testing::_))
>>>>>>> aa3cbd8f
            .WillByDefault(testing::Return(graphics::android::DisplayAttribs{
                {0,0},{0,0}, 0.0, true, mir_pixel_format_abgr_8888, 2}));
        ON_CALL(*this, active_attribs_for(graphics::android::DisplayName::external))
            .WillByDefault(testing::Return(graphics::android::DisplayAttribs{
                {0,0},{0,0}, 0.0, false, mir_pixel_format_abgr_8888, 2}));
    }
    MOCK_METHOD2(power_mode, void(graphics::android::DisplayName, MirPowerMode));
    MOCK_METHOD1(active_attribs_for, graphics::android::DisplayAttribs(graphics::android::DisplayName));
    MOCK_METHOD1(subscribe_to_config_changes,
        graphics::android::ConfigChangeSubscription(std::function<void()> const&));
<<<<<<< HEAD
};

struct StubHwcConfiguration : public graphics::android::HwcConfiguration
{
    void power_mode(graphics::android::DisplayName, MirPowerMode) override
    {
    }

    graphics::android::DisplayAttribs active_attribs_for(graphics::android::DisplayName name) override
    {
        if (name == graphics::android::DisplayName::external)
            return graphics::android::DisplayAttribs{{20,20}, {4,4}, 50.0f, false, mir_pixel_format_abgr_8888, 2};
        else
            return graphics::android::DisplayAttribs{{20,20}, {4,4}, 350.0f, true, mir_pixel_format_abgr_8888, 2};
    }

    
    graphics::android::ConfigChangeSubscription subscribe_to_config_changes(
        std::function<void()> const&) override
    {
        return nullptr;
    }

=======
>>>>>>> aa3cbd8f
};

struct StubDisplayBuilder : public graphics::android::DisplayComponentFactory
{
    StubDisplayBuilder(geometry::Size sz)
        : sz(sz),
          config{new StubHwcConfiguration}
    {
    }

    StubDisplayBuilder()
        : StubDisplayBuilder(geometry::Size{0,0})
    {
    }

    std::unique_ptr<graphics::android::LayerList> create_layer_list()
    {
        return std::unique_ptr<graphics::android::LayerList>(
            new graphics::android::LayerList(std::make_shared<graphics::android::IntegerSourceCrop>(), {}));
    }

    std::unique_ptr<graphics::android::FramebufferBundle> create_framebuffers(graphics::android::DisplayAttribs const&) override
    {
        return std::unique_ptr<graphics::android::FramebufferBundle>(new StubFramebufferBundle());
    }

    std::unique_ptr<graphics::android::DisplayDevice> create_display_device() override
    {
        return std::unique_ptr<graphics::android::DisplayDevice>(new testing::NiceMock<MockDisplayDevice>());
    }

    std::unique_ptr<graphics::android::HwcConfiguration> create_hwc_configuration() override
    {
        auto c = std::unique_ptr<graphics::android::HwcConfiguration>(new StubHwcConfiguration);
        std::swap(config, c);
        return std::move(c);
    }
    
    void with_next_config(std::function<void(MockHwcConfiguration& mock_config)> const& fn)
    {
        std::unique_ptr<MockHwcConfiguration> mock_config{
            new testing::NiceMock<MockHwcConfiguration>()};
        fn(*mock_config);
        config = std::move(mock_config); 
    }

    geometry::Size sz;
    std::unique_ptr<graphics::android::HwcConfiguration> config;
};
}
}
} // namespace mir

#endif /* MIR_TEST_DOUBLES_STUB_DISPLAY_BUILDER_H_ */<|MERGE_RESOLUTION|>--- conflicted
+++ resolved
@@ -48,11 +48,7 @@
     {
         using namespace testing;
         ON_CALL(*this, subscribe_to_config_changes(_)).WillByDefault(Return(nullptr));
-<<<<<<< HEAD
         ON_CALL(*this, active_attribs_for(graphics::android::DisplayName::primary))
-=======
-        ON_CALL(*this, active_attribs_for(testing::_))
->>>>>>> aa3cbd8f
             .WillByDefault(testing::Return(graphics::android::DisplayAttribs{
                 {0,0},{0,0}, 0.0, true, mir_pixel_format_abgr_8888, 2}));
         ON_CALL(*this, active_attribs_for(graphics::android::DisplayName::external))
@@ -63,7 +59,6 @@
     MOCK_METHOD1(active_attribs_for, graphics::android::DisplayAttribs(graphics::android::DisplayName));
     MOCK_METHOD1(subscribe_to_config_changes,
         graphics::android::ConfigChangeSubscription(std::function<void()> const&));
-<<<<<<< HEAD
 };
 
 struct StubHwcConfiguration : public graphics::android::HwcConfiguration
@@ -86,9 +81,6 @@
     {
         return nullptr;
     }
-
-=======
->>>>>>> aa3cbd8f
 };
 
 struct StubDisplayBuilder : public graphics::android::DisplayComponentFactory
