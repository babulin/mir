/*
 * Copyright © 2012 Canonical Ltd.
 *
 * This program is free software: you can redistribute it and/or modify it
 * under the terms of the GNU General Public License version 3,
 * as published by the Free Software Foundation.
 *
 * This program is distributed in the hope that it will be useful,
 * but WITHOUT ANY WARRANTY; without even the implied warranty of
 * MERCHANTABILITY or FITNESS FOR A PARTICULAR PURPOSE.  See the
 * GNU General Public License for more details.
 *
 * You should have received a copy of the GNU General Public License
 * along with this program.  If not, see <http://www.gnu.org/licenses/>.
 *
 * Authored by: Alexandros Frantzis <alexandros.frantzis@canonical.com>
 */

#ifndef MIR_TEST_DOUBLES_NULL_BUFFER_STREAM_H_
#define MIR_TEST_DOUBLES_NULL_BUFFER_STREAM_H_

#include <mir/compositor/buffer_stream.h>
#include <mir_test_doubles/stub_buffer.h>
#include "mir_test/current_thread_name.h"

namespace mir
{
namespace test
{
namespace doubles
{

class StubBufferStream : public compositor::BufferStream
{
public:
    StubBufferStream()
    {
        stub_compositor_buffer = std::make_shared<StubBuffer>();
    }


    std::shared_ptr<graphics::Buffer> lock_compositor_buffer(void const*) override
    {
        --nready;
        return stub_compositor_buffer;
    }

    std::shared_ptr<graphics::Buffer> lock_snapshot_buffer() override
    {
        thread_name = current_thread_name();
        return stub_compositor_buffer;
    }

    geometry::Size stream_size() override
    {
        return geometry::Size();
    }

    void resize(geometry::Size const&) override
    {
    }

    void force_requests_to_complete() override
    {
    }

    void allow_framedropping(bool) override
    {
    }

    int buffers_ready_for_compositor(void const*) const override { return nready; }

    void drop_old_buffers() override {}
    void drop_client_requests() override {}
<<<<<<< HEAD
    void swap_buffers(graphics::Buffer*, std::function<void(graphics::Buffer* new_buffer)>) {}
=======
    void swap_buffers(graphics::Buffer* b, std::function<void(graphics::Buffer*)> complete) override
    {
        if (b) ++nready;
        complete(&stub_client_buffer);
    }
>>>>>>> 6a301259
    void with_most_recent_buffer_do(std::function<void(graphics::Buffer&)> const&) {}
    MirPixelFormat pixel_format() const { return mir_pixel_format_abgr_8888; }
    void add_observer(std::shared_ptr<scene::SurfaceObserver> const&) {}
    void remove_observer(std::weak_ptr<scene::SurfaceObserver> const&) {}
    bool has_submitted_buffer() const { return true; }

    StubBuffer stub_client_buffer;
    std::shared_ptr<graphics::Buffer> stub_compositor_buffer;
    int nready = 0;
    std::string thread_name;
};

}
}
} // namespace mir

#endif /* MIR_TEST_DOUBLES_NULL_BUFFER_STREAM_H_ */<|MERGE_RESOLUTION|>--- conflicted
+++ resolved
@@ -72,15 +72,11 @@
 
     void drop_old_buffers() override {}
     void drop_client_requests() override {}
-<<<<<<< HEAD
-    void swap_buffers(graphics::Buffer*, std::function<void(graphics::Buffer* new_buffer)>) {}
-=======
     void swap_buffers(graphics::Buffer* b, std::function<void(graphics::Buffer*)> complete) override
     {
         if (b) ++nready;
         complete(&stub_client_buffer);
     }
->>>>>>> 6a301259
     void with_most_recent_buffer_do(std::function<void(graphics::Buffer&)> const&) {}
     MirPixelFormat pixel_format() const { return mir_pixel_format_abgr_8888; }
     void add_observer(std::shared_ptr<scene::SurfaceObserver> const&) {}
