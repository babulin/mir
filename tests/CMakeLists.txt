--- conflicted
+++ resolved
@@ -15,7 +15,7 @@
 # Authored by: Thomas Voss <thomas.voss@canonical.com>,
 #              Alan Griffiths <alan@octopull.co.uk>
 
-add_executable(end-to-end-tests test_renderloop.cpp test_input_dispatch.cpp device.cpp)
+add_executable(end-to-end-tests test_renderloop.cpp test_input_dispatch.cpp)
 
 target_link_libraries(
   end-to-end-tests
@@ -27,20 +27,6 @@
   ${GMOCK_LIBRARY}
   ${GMOCK_MAIN_LIBRARY}
   ${CMAKE_THREAD_LIBS_INIT} # Link in pthread. 
-<<<<<<< HEAD
 )
 
-add_test(end-to-end-tests ${CMAKE_CURRENT_BINARY_DIR}/end-to-end-tests)
-=======
-  )
-
-gtest_add_tests(
-  test-end-end 
-  "" 
-  ${CMAKE_CURRENT_SOURCE_DIR}/test_renderloop.cpp)
-  
-gtest_add_tests(
-  test-end-end 
-  "" 
-  ${CMAKE_CURRENT_SOURCE_DIR}/test_input_dispatch.cpp)
->>>>>>> 92b302b4
+add_test(end-to-end-tests ${CMAKE_CURRENT_BINARY_DIR}/end-to-end-tests)