/*
 * Copyright © 2014 Canonical Ltd.
 *
 * This program is free software: you can redistribute it and/or modify it
 * under the terms of the GNU General Public License version 3,
 * as published by the Free Software Foundation.
 *
 * This program is distributed in the hope that it will be useful,
 * but WITHOUT ANY WARRANTY; without even the implied warranty of
 * MERCHANTABILITY or FITNESS FOR A PARTICULAR PURPOSE.  See the
 * GNU General Public License for more details.
 *
 * You should have received a copy of the GNU General Public License
 * along with this program.  If not, see <http://www.gnu.org/licenses/>.
 *
 * Authored By: Alan Griffiths <alan@octopull.co.uk>
 */

#include "stubbed_graphics_platform.h"
#include "mir_test_framework/stub_graphics_platform_operation.h"

#include "mir/graphics/buffer_ipc_message.h"

#include "mir_test_framework/stub_platform_helpers.h"
#include "mir_test_framework/stub_platform_native_buffer.h"

#include "mir_toolkit/common.h"
#include "mir/test/doubles/stub_buffer_allocator.h"
#include "mir/test/doubles/fake_display.h"
#include "mir/fd.h"
#include "mir/assert_module_entry_point.h"
#include "mir/test/pipe.h"
#include "mir/libname.h"

#include <sys/types.h>
#include <sys/stat.h>
#include <fcntl.h>
#include <unistd.h>

#include <system_error>
#include <boost/exception/errinfo_errno.hpp>
#include <boost/throw_exception.hpp>

namespace geom = mir::geometry;
namespace mg = mir::graphics;
namespace mo = mir::options;
namespace mtd = mir::test::doubles;
namespace mtf = mir_test_framework;

namespace
{

struct WrappingDisplay : mg::Display
{
    WrappingDisplay(std::shared_ptr<mg::Display> const& display) : display{display} {}

    void for_each_display_sync_group(std::function<void(mg::DisplaySyncGroup&)> const& f) override
    {
        display->for_each_display_sync_group(f);
    }
    std::unique_ptr<mg::DisplayConfiguration> configuration() const override
    {
        return display->configuration();
    }
    bool apply_if_configuration_preserves_display_buffers(mg::DisplayConfiguration const& /*conf*/) override
    {
        return false;
    }
    void configure(mg::DisplayConfiguration const& conf) override
    {
        display->configure(conf);
    }
    void register_configuration_change_handler(
        mg::EventHandlerRegister& handlers,
        mg::DisplayConfigurationChangeHandler const& conf_change_handler) override
    {
        display->register_configuration_change_handler(handlers, conf_change_handler);
    }

    void register_pause_resume_handlers(
        mg::EventHandlerRegister& handlers,
        mg::DisplayPauseHandler const& pause_handler,
        mg::DisplayResumeHandler const& resume_handler) override
    {
        display->register_pause_resume_handlers(handlers, pause_handler, resume_handler);
    }

    void pause() override
    {
        display->pause();
    }

    void resume( )override
    {
        display->resume();
    }
    std::shared_ptr<mg::Cursor> create_hardware_cursor() override
    {
        return display->create_hardware_cursor();
    }
    std::unique_ptr<mg::VirtualOutput> create_virtual_output(int width, int height) override
    {
        return display->create_virtual_output(width, height);
    }
    mg::NativeDisplay* native_display() override
    {
        return display->native_display();
    }
    mg::Frame last_frame_on(unsigned output_id) const override
    {
        return display->last_frame_on(output_id);
    }
    std::shared_ptr<Display> const display;
};

class StubGraphicBufferAllocator : public mtd::StubBufferAllocator
{
 public:
    std::shared_ptr<mg::Buffer> alloc_buffer(mg::BufferProperties const& properties) override
    {
        if (properties.size.width == geom::Width{0} ||
            properties.size.height == geom::Height{0})
        {
            BOOST_THROW_EXCEPTION(
                std::runtime_error("Request for allocation of buffer with invalid size"));
        }

        return std::make_shared<mtd::StubBuffer>(
            std::make_shared<mtf::NativeBuffer>(properties), properties,
            mir::geometry::Stride{ properties.size.width.as_int() * MIR_BYTES_PER_PIXEL(properties.format)});
    }

    std::shared_ptr<mg::Buffer> alloc_software_buffer(geom::Size sz, MirPixelFormat pf) override
    {
        if (sz.width == geom::Width{0} || sz.height == geom::Height{0})
            BOOST_THROW_EXCEPTION(std::runtime_error("invalid size"));
        return mtd::StubBufferAllocator::alloc_software_buffer(sz, pf);
    }

    std::shared_ptr<mg::Buffer> alloc_buffer(geom::Size sz, uint32_t pf, uint32_t flags) override
    {
        if (sz.width == geom::Width{0} || sz.height == geom::Height{0})
            BOOST_THROW_EXCEPTION(std::runtime_error("invalid size"));
        return mtd::StubBufferAllocator::alloc_buffer(sz, pf, flags);
    }
};

class StubIpcOps : public mg::PlatformIpcOperations
{
    void pack_buffer(
        mg::BufferIpcMessage& message,
        mg::Buffer const& buffer,
        mg::BufferIpcMsgType msg_type) const override
    {
        if (msg_type == mg::BufferIpcMsgType::full_msg)
        {
            auto native_handle = std::dynamic_pointer_cast<mtf::NativeBuffer>(buffer.native_buffer_handle());
            if (!native_handle)
                BOOST_THROW_EXCEPTION(std::invalid_argument("could not convert NativeBuffer"));
            message.pack_data(static_cast<int>(native_handle->properties.usage));
            message.pack_data(native_handle->data);
            message.pack_fd(native_handle->fd);
            message.pack_stride(
                geom::Stride{buffer.size().width.as_int() * MIR_BYTES_PER_PIXEL(buffer.pixel_format())});
            message.pack_size(buffer.size());
        }
    }

    void unpack_buffer(
        mg::BufferIpcMessage&, mg::Buffer const&) const override
    {
    }

    std::shared_ptr<mg::PlatformIPCPackage> connection_ipc_package() override
    {
        /*
         * The call to describe_graphics_module() is not ambiguous; the only implementation
         * linked in here is the one from platform_graphics_dummy.cpp
         *
         * We call describe_graphics_module() here rather than have our own module description
         * to ensure that what the client receives in the platform message is guaranteed to match
         * what describe_graphics_module() returns. Tests fail weirdly when this is not the case :).
         */
        auto package = std::make_shared<mg::PlatformIPCPackage>(describe_graphics_module());
        mtf::pack_stub_ipc_package(*package);
        return package;
    }

    mg::PlatformOperationMessage platform_operation(
         unsigned int const opcode, mg::PlatformOperationMessage const& message) override
    {
        mg::PlatformOperationMessage reply;

        if (opcode == static_cast<unsigned int>(mtf::StubGraphicsPlatformOperation::add))
        {
            if (message.data.size() != 2 * sizeof(int))
            {
                BOOST_THROW_EXCEPTION(
                    std::runtime_error("Invalid parameters for 'add' platform operation"));
            }

            auto const int_data = reinterpret_cast<int const*>(message.data.data());

            reply.data.resize(sizeof(int));
            *(reinterpret_cast<int*>(reply.data.data())) = int_data[0] + int_data[1];
        }
        else if (opcode == static_cast<unsigned int>(mtf::StubGraphicsPlatformOperation::echo_fd))
        {
            if (message.fds.size() != 1)
            {
                BOOST_THROW_EXCEPTION(
                    std::runtime_error("Invalid parameters for 'echo_fd' platform operation"));
            }

            mir::Fd const request_fd{message.fds[0]};
            char request_char{0};
            if (read(request_fd, &request_char, 1) != 1)
            {
                BOOST_THROW_EXCEPTION(
                    std::runtime_error("Failed to read character from request fd in 'echo_fd' operation"));
            }

            mir::test::Pipe pipe;

            if (write(pipe.write_fd(), &request_char, 1) != 1)
            {
                BOOST_THROW_EXCEPTION(
                    std::runtime_error("Failed to write to pipe in 'echo_fd' operation"));
            }

            reply.fds.push_back(dup(pipe.read_fd()));
        }
        else
        {
            BOOST_THROW_EXCEPTION(
                std::runtime_error("Invalid platform operation"));
        }

        return reply;
    }
};
}

mtf::StubGraphicPlatform::StubGraphicPlatform(std::vector<geom::Rectangle> const& display_rects)
    : display_rects{display_rects}
{
}

mir::UniqueModulePtr<mg::GraphicBufferAllocator> mtf::StubGraphicPlatform::create_buffer_allocator()
{
    return mir::make_module_ptr<StubGraphicBufferAllocator>();
}

mir::UniqueModulePtr<mg::PlatformIpcOperations> mtf::StubGraphicPlatform::make_ipc_operations() const
{
    return mir::make_module_ptr<StubIpcOps>();
}

namespace
{
std::shared_ptr<mg::Display> display_preset;
}

mir::UniqueModulePtr<mg::Display> mtf::StubGraphicPlatform::create_display(
    std::shared_ptr<mg::DisplayConfigurationPolicy> const&,
    std::shared_ptr<mg::GLConfig> const&)
{
    if (display_preset)
    {
        decltype(display_preset) temp;
        swap(temp, display_preset);
        return mir::make_module_ptr<WrappingDisplay>(temp);
    }

    return mir::make_module_ptr<mtd::FakeDisplay>(display_rects);
}

namespace
{
struct GuestPlatformAdapter : mg::Platform
{
    GuestPlatformAdapter(
        std::shared_ptr<mg::PlatformAuthentication> const& context,
        std::shared_ptr<mg::Platform> const& adaptee) :
        context(context),
        adaptee(adaptee)
    {
    }

    mir::UniqueModulePtr<mg::GraphicBufferAllocator> create_buffer_allocator() override
    {
        return adaptee->create_buffer_allocator();
    }

    mir::UniqueModulePtr<mg::PlatformIpcOperations> make_ipc_operations() const override
    {
        return adaptee->make_ipc_operations();
    }

    mir::UniqueModulePtr<mg::Display> create_display(
        std::shared_ptr<mg::DisplayConfigurationPolicy> const& initial_conf_policy,
        std::shared_ptr<mg::GLConfig> const& gl_config) override
    {
        return adaptee->create_display(initial_conf_policy, gl_config);
    }

    mg::NativeRenderingPlatform* native_rendering_platform() override
    {
        return adaptee->native_rendering_platform();
    }

<<<<<<< HEAD
    mir::UniqueModulePtr<mg::PlatformAuthentication> authentication() override
    {
        return adaptee->authentication();
=======
    mg::NativeDisplayPlatform* native_display_platform() override
    {
        return adaptee->native_display_platform();
>>>>>>> ea6ea1ac
    }

    std::shared_ptr<mg::PlatformAuthentication> const context;
    std::shared_ptr<mg::Platform> const adaptee;
};

std::weak_ptr<mg::Platform> the_graphics_platform{};
std::unique_ptr<std::vector<geom::Rectangle>> chosen_display_rects;
}

#if defined(__clang__)
#pragma clang diagnostic push
// These functions are given "C" linkage to avoid name-mangling, not for C compatibility.
// (We don't want a warning for doing this intentionally.)
#pragma clang diagnostic ignored "-Wreturn-type-c-linkage"
#endif
extern "C" std::shared_ptr<mg::Platform> create_stub_platform(std::vector<geom::Rectangle> const& display_rects)
{
    return std::make_shared<mtf::StubGraphicPlatform>(display_rects);
}
#if defined(__clang__)
#pragma clang diagnostic pop
#endif

mir::UniqueModulePtr<mg::Platform> create_host_platform(
    std::shared_ptr<mo::Option> const&,
    std::shared_ptr<mir::EmergencyCleanupRegistry> const&,
    std::shared_ptr<mg::DisplayReport> const&,
    std::shared_ptr<mir::logging::Logger> const&)
{
    mir::assert_entry_point_signature<mg::CreateHostPlatform>(&create_host_platform);
    std::shared_ptr<mg::Platform> result{};

    if (auto const display_rects = std::move(chosen_display_rects))
    {
        result = create_stub_platform(*display_rects);
    }
    else
    {
        static std::vector<geom::Rectangle> const default_display_rects{geom::Rectangle{{0,0},{1600,1600}}};
        result = create_stub_platform(default_display_rects);
    }
    the_graphics_platform = result;
    return mir::make_module_ptr<GuestPlatformAdapter>(nullptr, result);
}

mir::UniqueModulePtr<mg::Platform> create_guest_platform(
    std::shared_ptr<mg::DisplayReport> const&,
    std::shared_ptr<mg::PlatformAuthentication> const& context)
{
    mir::assert_entry_point_signature<mg::CreateGuestPlatform>(&create_guest_platform);
    auto graphics_platform = the_graphics_platform.lock();
    if (!graphics_platform)
    {
        static std::vector<geom::Rectangle> const default_display_rects{geom::Rectangle{{0,0},{1600,1600}}};
        the_graphics_platform = graphics_platform = create_stub_platform(default_display_rects);
    }
    return mir::make_module_ptr<GuestPlatformAdapter>(context, graphics_platform);
}

void add_graphics_platform_options(
    boost::program_options::options_description& /*config*/)
{
    mir::assert_entry_point_signature<mg::AddPlatformOptions>(&add_graphics_platform_options);
}

extern "C" void set_next_display_rects(
    std::unique_ptr<std::vector<geom::Rectangle>>&& display_rects)
{
    chosen_display_rects = std::move(display_rects);
}

extern "C" void set_next_preset_display(std::shared_ptr<mir::graphics::Display> const& display)
{
    display_preset = display;
}<|MERGE_RESOLUTION|>--- conflicted
+++ resolved
@@ -309,15 +309,9 @@
         return adaptee->native_rendering_platform();
     }
 
-<<<<<<< HEAD
-    mir::UniqueModulePtr<mg::PlatformAuthentication> authentication() override
-    {
-        return adaptee->authentication();
-=======
     mg::NativeDisplayPlatform* native_display_platform() override
     {
         return adaptee->native_display_platform();
->>>>>>> ea6ea1ac
     }
 
     std::shared_ptr<mg::PlatformAuthentication> const context;
