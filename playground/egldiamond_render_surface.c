--- conflicted
+++ resolved
@@ -189,12 +189,7 @@
 
     CHECK(spec, "Can't create a surface spec");
     mir_surface_spec_set_name(spec, appname);
-<<<<<<< HEAD
-
-    mir_surface_spec_set_buffer_usage(spec, mir_buffer_usage_hardware);
-
-=======
->>>>>>> 17c73294
+
     mir_surface_spec_add_render_surface(spec, render_surface, width, height, 0, 0);
 
     mir_surface_spec_set_event_handler(spec, resize_callback, render_surface);
