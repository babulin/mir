/*
 * Copyright © 2014-2017 Canonical Ltd.
 *
 * This program is free software: you can redistribute it and/or modify it
 * under the terms of the GNU General Public License version 2 or 3,
 * as published by the Free Software Foundation.
 *
 * This program is distributed in the hope that it will be useful,
 * but WITHOUT ANY WARRANTY; without even the implied warranty of
 * MERCHANTABILITY or FITNESS FOR A PARTICULAR PURPOSE.  See the
 * GNU General Public License for more details.
 *
 * You should have received a copy of the GNU General Public License
 * along with this program.  If not, see <http://www.gnu.org/licenses/>.
 *
 * Authored By: Alan Griffiths <alan@octopull.co.uk>
 */

#include "server_example_test_client.h"
#include "mir/fd.h"
#include "mir/server.h"
#include "mir/main_loop.h"
#include "mir/logging/logger.h"
#include "mir/log.h"
#include "mir/options/option.h"

#include <chrono>
#include <future>

#include <csignal>
#include <sys/wait.h>

namespace me = mir::examples;
namespace ml = mir::logging;

namespace
{
static auto const component = "server_example_test_client.cpp";

bool exit_success(pid_t pid)
{
    int status;

    auto const wait_rc = waitpid(pid, &status, WNOHANG);

    if (wait_rc == 0)
    {
        ml::log(ml::Severity::informational, "Terminating client", component);
        kill(pid, SIGKILL);
        return false;
    }
    else if (wait_rc != pid)
    {
        ml::log(ml::Severity::informational, "No status available for client", component);
        return false;
    }
    else if (WIFEXITED(status))
    {
        auto const exit_status = WEXITSTATUS(status);
        if (exit_status == EXIT_SUCCESS)
        {
            ml::log(ml::Severity::informational, "Client exited successfully", component);
            return true;
        }
        else
        {
            char const format[] = "Client has exited with status %d";
            char buffer[sizeof format + 10];
            snprintf(buffer, sizeof buffer, format, exit_status);
            ml::log(ml::Severity::informational, buffer, component);
            return false;
        }
    }
    else if (WIFSIGNALED(status))
    {
        auto const signal = WTERMSIG(status);
        char const format[] = "Client terminated by signal %d";
        char buffer[sizeof format];
        snprintf(buffer, sizeof buffer, format, signal);
        ml::log(ml::Severity::informational, buffer, component);
        return false;
    }
    else
    {
        ml::log(ml::Severity::informational, "Client died mysteriously", component);
        return false;
    }
}
}

struct me::TestClientRunner::Self
{
    std::unique_ptr<time::Alarm> client_kill_action;
    std::unique_ptr<time::Alarm> server_stop_action;
    std::atomic<bool> test_failed;
};

me::TestClientRunner::TestClientRunner() : self{std::make_shared<Self>()} {}

void me::TestClientRunner::operator()(mir::Server& server)
{
    static const char* const test_client_opt = "test-client";
    static const char* const test_client_descr = "client executable";

    static const char* const test_timeout_opt = "test-timeout";
    static const char* const test_timeout_descr = "Seconds to run before sending SIGTERM to client";

    server.add_configuration_option(test_client_opt, test_client_descr, OptionType::string);
    server.add_configuration_option(test_timeout_opt, test_timeout_descr, 10);

    server.add_init_callback([&server, self = self]
    {
        const auto options1 = server.get_options();

        if (options1->is_set(test_client_opt))
        {
            self->test_failed = true;

            auto const client_fd = server.open_client_socket();

            auto const pid = fork();

            if (pid == 0)
            {
                char connect_string[64] = {0};
                // We can't have both the server and the client owning the same fd, since
                // that will result in a double-close(). We give the client a duplicate which
                // the client can safely own (and should close when done).
                sprintf(connect_string, "fd://%d", dup(client_fd));

                setenv("MIR_SOCKET", connect_string, 1);

<<<<<<< HEAD
                auto const client = options1->get<std::__cxx11::string>(test_client_opt);
=======
                auto const client = options1->get<std::string>(test_client_opt);
>>>>>>> a6057c33
                execlp(client.c_str(), client.c_str(), static_cast<char const*>(nullptr));
                // If execl() returns then something is badly wrong
                log(logging::Severity::critical, "mir::examples",
                    "Failed to execute client (%s) error: %s", client.c_str(), strerror(errno));
                abort();
            }
            else if (pid > 0)
            {
                self->client_kill_action = server.the_main_loop()->create_alarm(
                    [pid]
                    {
                        kill(pid, SIGTERM);
                    });

                self->server_stop_action = server.the_main_loop()->create_alarm(
                    [pid, &server, self]()
                    {
                        self->test_failed = !exit_success(pid);
                        server.stop();
                    });

                self->client_kill_action->reschedule_in(std::chrono::seconds(options1->get<int>(test_timeout_opt)));
                self->server_stop_action->reschedule_in(std::chrono::seconds(options1->get<int>(test_timeout_opt) + 1));
            }
            else
            {
                BOOST_THROW_EXCEPTION(std::runtime_error("Client failed to launch"));
            }
        }
        else
        {
            self->test_failed = false;
        }
    });
}

bool me::TestClientRunner::test_failed() const { return self->test_failed; }<|MERGE_RESOLUTION|>--- conflicted
+++ resolved
@@ -130,11 +130,7 @@
 
                 setenv("MIR_SOCKET", connect_string, 1);
 
-<<<<<<< HEAD
-                auto const client = options1->get<std::__cxx11::string>(test_client_opt);
-=======
                 auto const client = options1->get<std::string>(test_client_opt);
->>>>>>> a6057c33
                 execlp(client.c_str(), client.c_str(), static_cast<char const*>(nullptr));
                 // If execl() returns then something is badly wrong
                 log(logging::Severity::critical, "mir::examples",
