--- conflicted
+++ resolved
@@ -221,7 +221,6 @@
 
 MIR_COMMON_3.2 {
   global:
-<<<<<<< HEAD
     extern "C" {
       mir_input_event_get_touch_event;
 
@@ -231,11 +230,8 @@
       mir_touch_event_get_id;
       mir_touch_event_get_modifiers;
       mir_touch_event_get_tooltype;
+    }
+    extern "C++" {
+      mir::events::*
     };
-} MIR_COMMON_3.1;
-=======
-    extern "C++" {
-        mir::events::*
-    };
-} MIR_COMMON_3;
->>>>>>> 6077effa
+} MIR_COMMON_3.1;