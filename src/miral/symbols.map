--- conflicted
+++ resolved
@@ -430,16 +430,13 @@
 MIRAL_2.6 {
 global:
   extern "C++" {
-<<<<<<< HEAD
     miral::zwlr_layer_shell_v1*;
     miral::zxdg_output_manager_v1*;
     miral::WaylandExtensions::recommended*;
     miral::WaylandExtensions::supported*;
     miral::WaylandExtensions::enable*;
     miral::WaylandExtensions::disable*;
-=======
     miral::WindowInfo::depth_layer*;
     miral::WindowSpecification::depth_layer*;
->>>>>>> f573cc06
   };
 } MIRAL_2.5;