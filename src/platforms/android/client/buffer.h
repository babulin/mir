--- conflicted
+++ resolved
@@ -50,15 +50,9 @@
     std::shared_ptr<graphics::NativeBuffer> native_buffer_handle() const override;
     void update_from(MirBufferPackage const& update_package) override;
     void fill_update_msg(MirBufferPackage& message) override;
-<<<<<<< HEAD
     MirBufferPackage* package() const override;
-    MirNativeBuffer* as_mir_native_buffer() const override;
-    void set_fence(MirNativeFence, MirBufferAccess) override;
-    MirNativeFence get_fence() const override;
-=======
     void set_fence(Fd, MirBufferAccess) override;
     Fd get_fence() const override;
->>>>>>> a14d8691
     bool wait_fence(MirBufferAccess, std::chrono::nanoseconds timeout) override;
     void egl_image_creation_parameters(EGLenum*, EGLClientBuffer*, EGLint**) override;
 
