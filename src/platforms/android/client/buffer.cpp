--- conflicted
+++ resolved
@@ -102,15 +102,6 @@
     }
 }
 
-void mcla::Buffer::set_fence(mir::Fd fence, MirBufferAccess access)
-{
-<<<<<<< HEAD
-    mga::NativeFence f = fence;
-    if (fence <= mir::Fd::invalid)
-=======
-    return native_buffer->anwb();
-}
-
 void mcla::Buffer::egl_image_creation_parameters(
     EGLenum* type, EGLClientBuffer* client_buffer, EGLint** attr)
 {
@@ -124,10 +115,10 @@
     *attr = image_attrs;
 }
 
-void mcla::Buffer::set_fence(MirNativeFence fence, MirBufferAccess access)
+void mcla::Buffer::set_fence(mir::Fd fence, MirBufferAccess access)
 {
-    if (!fence)
->>>>>>> 5ef35c8c
+    mga::NativeFence f = fence;
+    if (fence <= mir::Fd::invalid)
         native_buffer->reset_fence();
     else if (access == mir_read)
         native_buffer->update_usage(f, mga::BufferAccess::read); 
