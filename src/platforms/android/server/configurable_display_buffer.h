--- conflicted
+++ resolved
@@ -32,11 +32,7 @@
 class ConfigurableDisplayBuffer : public graphics::DisplayBuffer
 {
 public:
-<<<<<<< HEAD
-    virtual void configure(MirPowerMode power_mode, glm::mat2 const& transform, geometry::Displacement) = 0;
-=======
-    virtual void configure(MirPowerMode power_mode, MirOrientation orientation, geometry::Rectangle const&) = 0;
->>>>>>> dac7c1f1
+    virtual void configure(MirPowerMode power_mode, glm::mat2 const& transform, geometry::Rectangle const&) = 0;
     virtual DisplayContents contents() = 0;
     virtual MirPowerMode power_mode() const = 0;
 };
