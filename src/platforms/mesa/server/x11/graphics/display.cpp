/*
 * Copyright © 2015 Canonical Ltd.
 *
 * This program is free software: you can redistribute it and/or modify it
 * under the terms of the GNU Lesser General Public License version 3,
 * as published by the Free Software Foundation.
 *
 * This program is distributed in the hope that it will be useful,
 * but WITHOUT ANY WARRANTY; without even the implied warranty of
 * MERCHANTABILITY or FITNESS FOR A PARTICULAR PURPOSE.  See the
 * GNU Lesser General Public License for more details.
 *
 * You should have received a copy of the GNU Lesser General Public License
 * along with this program.  If not, see <http://www.gnu.org/licenses/>.
 *
 * Authored by: Cemil Azizoglu <cemil.azizoglu@canonical.com>
 */

#include "mir/graphics/platform.h"
#include "mir/graphics/display_report.h"
#include "mir/graphics/egl_resources.h"
#include "mir/graphics/egl_error.h"
#include "mir/graphics/virtual_output.h"
#include "mir/graphics/gl_config.h"
#include "mir/graphics/atomic_frame.h"
#include "display_configuration.h"
#include "display.h"
#include "display_buffer.h"
#include "gl_context.h"

#include <boost/throw_exception.hpp>
#include <fcntl.h>
#include <mutex>

#include <X11/Xatom.h>

#define MIR_LOG_COMPONENT "x11-display"
#include "mir/log.h"

namespace
{
auto get_pixel_width(Display *dpy)
{
    auto screen = XDefaultScreenOfDisplay(dpy);

    return float(screen->mwidth) / screen->width;
}
auto get_pixel_height(Display *dpy)
{
    auto screen = XDefaultScreenOfDisplay(dpy);

    return float(screen->mheight) / screen->height;
}
}

namespace mg=mir::graphics;
namespace mgx=mg::X;
namespace geom=mir::geometry;

mgx::X11EGLDisplay::X11EGLDisplay(::Display* x_dpy)
    : egl_dpy{eglGetDisplay(x_dpy)}
{
    if (!egl_dpy)
        BOOST_THROW_EXCEPTION(mg::egl_error("Cannot get an egl display"));

    EGLint egl_major, egl_minor;
    if (!eglInitialize(egl_dpy, &egl_major, &egl_minor))
        BOOST_THROW_EXCEPTION(mg::egl_error("eglInitialize failed"));

    mir::log_info("EGL Version %d.%d", egl_major, egl_minor);
}

mgx::X11EGLDisplay::~X11EGLDisplay()
{
    eglTerminate(egl_dpy);
}

mgx::X11EGLDisplay::operator EGLDisplay() const
{
    return egl_dpy;
}

mgx::X11Window::X11Window(::Display* x_dpy,
                          EGLDisplay egl_dpy,
                          geom::Size const size,
                          GLConfig const& gl_config)
    : x_dpy{x_dpy}
{
    EGLint const att[] = {
        EGL_SURFACE_TYPE, EGL_WINDOW_BIT,
        EGL_RED_SIZE, 8,
        EGL_GREEN_SIZE, 8,
        EGL_BLUE_SIZE, 8,
        EGL_ALPHA_SIZE, 8,
        EGL_DEPTH_SIZE, gl_config.depth_buffer_bits(),
        EGL_STENCIL_SIZE, gl_config.stencil_buffer_bits(),
        EGL_RENDERABLE_TYPE, MIR_SERVER_EGL_OPENGL_BIT,
        EGL_NONE
    };

    auto root = XDefaultRootWindow(x_dpy);

    EGLint num_configs;
    if (!eglChooseConfig(egl_dpy, att, &config, 1, &num_configs))
        BOOST_THROW_EXCEPTION(mg::egl_error("Cannot get an EGL config"));

    mir::log_info("%d config(s) found", num_configs);

    if (num_configs <= 0)
        BOOST_THROW_EXCEPTION(mg::egl_error("Cannot get an EGL config"));

    EGLint vid;
    if (!eglGetConfigAttrib(egl_dpy, config, EGL_NATIVE_VISUAL_ID, &vid))
        BOOST_THROW_EXCEPTION(mg::egl_error("Cannot get config attrib"));

    XVisualInfo visTemplate;
    std::memset(&visTemplate, 0, sizeof visTemplate);
    int num_visuals = 0;
    visTemplate.visualid = vid;
    auto visInfo = XGetVisualInfo(x_dpy, VisualIDMask, &visTemplate, &num_visuals);
    if (!visInfo || !num_visuals)
        BOOST_THROW_EXCEPTION(mg::egl_error("Cannot get visual info, or no matching visuals"));

    mir::log_info("%d visual(s) found", num_visuals);
    mir::log_info("Using the first one :");
    mir::log_info("ID\t\t:\t%d", visInfo->visualid);
    mir::log_info("screen\t:\t%d", visInfo->screen);
    mir::log_info("depth\t\t:\t%d", visInfo->depth);
    mir::log_info("red_mask\t:\t0x%0X", visInfo->red_mask);
    mir::log_info("green_mask\t:\t0x%0X", visInfo->green_mask);
    mir::log_info("blue_mask\t:\t0x%0X", visInfo->blue_mask);
    mir::log_info("colormap_size\t:\t%d", visInfo->colormap_size);
    mir::log_info("bits_per_rgb\t:\t%d", visInfo->bits_per_rgb);

    r_mask = visInfo->red_mask;

    XSetWindowAttributes attr;
    attr.background_pixel = 0;
    attr.border_pixel = 0;
    attr.colormap = XCreateColormap(x_dpy, root, visInfo->visual, AllocNone);
    attr.event_mask = StructureNotifyMask |
                      ExposureMask        |
                      KeyPressMask        |
                      KeyReleaseMask      |
                      ButtonPressMask     |
                      ButtonReleaseMask   |
                      FocusChangeMask     |
                      EnterWindowMask     |
                      LeaveWindowMask     |
                      PointerMotionMask;

    auto mask = CWBackPixel | CWBorderPixel | CWColormap | CWEventMask;

    win = XCreateWindow(x_dpy, root, 0, 0,
                        size.width.as_int(), size.height.as_int(),
                        0, visInfo->depth, InputOutput,
                        visInfo->visual, mask, &attr);

    XFree(visInfo);

    {
        char const * const title = "Mir On X";
        XSizeHints sizehints;

        // TODO: Due to a bug, resize doesn't work after XGrabKeyboard under Unity.
        //       For now, make window unresizeable.
        //     http://stackoverflow.com/questions/14555703/x11-unable-to-move-window-after-xgrabkeyboard
        sizehints.base_width = size.width.as_int();
        sizehints.base_height = size.height.as_int();
        sizehints.min_width = size.width.as_int();
        sizehints.min_height = size.height.as_int();
        sizehints.max_width = size.width.as_int();
        sizehints.max_height = size.height.as_int();
        sizehints.flags = PSize | PMinSize | PMaxSize;

        XSetNormalHints(x_dpy, win, &sizehints);
        XSetStandardProperties(x_dpy, win, title, title, None, (char **)NULL, 0, &sizehints);

        XWMHints wm_hints = {
            (InputHint|StateHint), // fields in this structure that are defined
            True,                  // does this application rely on the window manager
                                   // to get keyboard input? Yes, if this is False,
                                   // XGrabKeyboard doesn't work reliably.
            NormalState,           // initial_state
            0,                     // icon_pixmap
            0,                     // icon_window
            0, 0,                  // initial position of icon
            0,                     // pixmap to be used as mask for icon_pixmap
            0                      // id of related window_group
        };

        XSetWMHints(x_dpy, win, &wm_hints);

        Atom wmDeleteMessage = XInternAtom(x_dpy, "WM_DELETE_WINDOW", False);
        XSetWMProtocols(x_dpy, win, &wmDeleteMessage, 1);
    }

    XMapWindow(x_dpy, win);

    XEvent xev;
    do 
    {
        XNextEvent(x_dpy, &xev);
    }
    while (xev.type != Expose);
}

mgx::X11Window::~X11Window()
{
    XDestroyWindow(x_dpy, win);
}

mgx::X11Window::operator Window() const
{
    return win;
}

EGLConfig mgx::X11Window::egl_config() const
{
    return config;
}

unsigned long mgx::X11Window::red_mask() const
{
    return r_mask;
}

mgx::X11EGLContext::X11EGLContext(EGLDisplay egl_dpy, EGLConfig config)
    : egl_dpy{egl_dpy}
{
    eglBindAPI(MIR_SERVER_EGL_OPENGL_API);

    static const EGLint ctx_attribs[] = {
#if MIR_SERVER_EGL_OPENGL_BIT == EGL_OPENGL_ES2_BIT
        EGL_CONTEXT_CLIENT_VERSION, 2,
#endif
        EGL_NONE };

    egl_ctx = eglCreateContext(egl_dpy, config, EGL_NO_CONTEXT, ctx_attribs);
    if (!egl_ctx)
        BOOST_THROW_EXCEPTION(mg::egl_error("eglCreateContext failed"));
}

mgx::X11EGLContext::~X11EGLContext()
{
    eglDestroyContext(egl_dpy, egl_ctx);
}

mgx::X11EGLContext::operator EGLContext() const
{
    return egl_ctx;
}

mgx::X11EGLSurface::X11EGLSurface(EGLDisplay egl_dpy, EGLConfig config, Window win)
    : egl_dpy{egl_dpy}, egl_surf{eglCreateWindowSurface(egl_dpy, config, win, NULL)}
{
    if (!egl_surf)
        BOOST_THROW_EXCEPTION(mg::egl_error("eglCreateWindowSurface failed"));
}

mgx::X11EGLSurface::~X11EGLSurface()
{
    eglDestroySurface(egl_dpy, egl_surf);
}

mgx::X11EGLSurface::operator EGLSurface() const
{
    return egl_surf;
}

mgx::Display::Display(::Display* x_dpy,
                      geom::Size const size,
                      GLConfig const& gl_config,
                      std::shared_ptr<DisplayReport> const& report)
    : egl_display{X11EGLDisplay(x_dpy)},
      size{size},
      pixel_width{get_pixel_width(x_dpy)},
      pixel_height{get_pixel_height(x_dpy)},
      win{X11Window(x_dpy,
                    egl_display,
                    size,
                    gl_config)},
      egl_context{X11EGLContext(egl_display,
                                win.egl_config())},
      egl_surface{X11EGLSurface(egl_display,
                                win.egl_config(),
                                win)},
      report{report},
      orientation{mir_orientation_normal},
      last_frame{std::make_shared<AtomicFrame>()}
{
    auto red_mask = win.red_mask();
    pf = (red_mask == 0xFF0000 ? mir_pixel_format_argb_8888
                               : mir_pixel_format_abgr_8888);

    display_group = std::make_unique<mgx::DisplayGroup>(
        std::make_unique<mgx::DisplayBuffer>(size,
                                             egl_display,
                                             egl_surface,
                                             egl_context,
                                             last_frame,
                                             report,
                                             orientation));

    report->report_egl_configuration(egl_display, win.egl_config());
    report->report_successful_display_construction();
}

mgx::Display::~Display() noexcept
{
    eglMakeCurrent(egl_display, EGL_NO_SURFACE, EGL_NO_SURFACE, EGL_NO_CONTEXT);
}

void mgx::Display::for_each_display_sync_group(std::function<void(mg::DisplaySyncGroup&)> const& f)
{
    f(*display_group);
}

std::unique_ptr<mg::DisplayConfiguration> mgx::Display::configuration() const
{
    return std::make_unique<mgx::DisplayConfiguration>(
        pf, size, geom::Size{size.width * pixel_width, size.height * pixel_height}, orientation);
}

void mgx::Display::configure(mg::DisplayConfiguration const& new_configuration)
{
    if (!new_configuration.valid())
    {
        BOOST_THROW_EXCEPTION(
            std::logic_error("Invalid or inconsistent display configuration"));
    }

    MirOrientation o = mir_orientation_normal;

    new_configuration.for_each_output([&](DisplayConfigurationOutput const& conf_output)
    {
        o = conf_output.orientation;
    });

    orientation = o;
    display_group->set_orientation(orientation);
}

void mgx::Display::register_configuration_change_handler(
    EventHandlerRegister& /* event_handler*/,
    DisplayConfigurationChangeHandler const& /*change_handler*/)
{
}

void mgx::Display::register_pause_resume_handlers(
    EventHandlerRegister& /*handlers*/,
    DisplayPauseHandler const& /*pause_handler*/,
    DisplayResumeHandler const& /*resume_handler*/)
{
}

void mgx::Display::pause()
{
    BOOST_THROW_EXCEPTION(std::runtime_error("'Display::pause()' not yet supported on x11 platform"));
}

void mgx::Display::resume()
{
    BOOST_THROW_EXCEPTION(std::runtime_error("'Display::resume()' not yet supported on x11 platform"));
}

auto mgx::Display::create_hardware_cursor(std::shared_ptr<mg::CursorImage> const& /* initial_image */) -> std::shared_ptr<Cursor>
{
    return nullptr;
}

std::unique_ptr<mg::VirtualOutput> mgx::Display::create_virtual_output(int /*width*/, int /*height*/)
{
    return nullptr;
}

mg::NativeDisplay* mgx::Display::native_display()
{
    return this;
}

std::unique_ptr<mir::renderer::gl::Context> mgx::Display::create_gl_context()
{
    return std::make_unique<mgx::XGLContext>(egl_display, egl_surface, egl_context);
}

<<<<<<< HEAD
mg::Frame mgx::Display::last_frame_on(unsigned) const
{
    return last_frame->load();
=======
bool mgx::Display::apply_if_configuration_preserves_display_buffers(
    mg::DisplayConfiguration const& /*conf*/) const
{
    return false;
>>>>>>> f8cc95ca
}<|MERGE_RESOLUTION|>--- conflicted
+++ resolved
@@ -384,14 +384,13 @@
     return std::make_unique<mgx::XGLContext>(egl_display, egl_surface, egl_context);
 }
 
-<<<<<<< HEAD
-mg::Frame mgx::Display::last_frame_on(unsigned) const
-{
-    return last_frame->load();
-=======
 bool mgx::Display::apply_if_configuration_preserves_display_buffers(
     mg::DisplayConfiguration const& /*conf*/) const
 {
     return false;
->>>>>>> f8cc95ca
+}
+
+mg::Frame mgx::Display::last_frame_on(unsigned) const
+{
+    return last_frame->load();
 }