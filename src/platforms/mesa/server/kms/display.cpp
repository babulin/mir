/*
 * Copyright © 2012 Canonical Ltd.
 *
 * This program is free software: you can redistribute it and/or modify it
 * under the terms of the GNU Lesser General Public License version 3,
 * as published by the Free Software Foundation.
 *
 * This program is distributed in the hope that it will be useful,
 * but WITHOUT ANY WARRANTY; without even the implied warranty of
 * MERCHANTABILITY or FITNESS FOR A PARTICULAR PURPOSE.  See the
 * GNU Lesser General Public License for more details.
 *
 * You should have received a copy of the GNU Lesser General Public License
 * along with this program.  If not, see <http://www.gnu.org/licenses/>.
 *
 * Authored by: Alexandros Frantzis <alexandros.frantzis@canonical.com>
 */

#include "display.h"
#include "cursor.h"
#include "platform.h"
#include "display_buffer.h"
#include "kms_display_configuration.h"
#include "kms_output.h"
#include "kms_page_flipper.h"
#include "virtual_terminal.h"
#include "mir/graphics/overlapping_output_grouping.h"
#include "mir/graphics/event_handler_register.h"

#include "mir/graphics/virtual_output.h"
#include "mir/graphics/display_report.h"
#include "mir/graphics/display_configuration_policy.h"
#include "mir/geometry/rectangle.h"
#include "mir/renderer/gl/context.h"

#include <boost/throw_exception.hpp>
#include <boost/exception/get_error_info.hpp>
#include <boost/exception/errinfo_errno.hpp>

#include <stdexcept>
#include <algorithm>

namespace mgm = mir::graphics::mesa;
namespace mg = mir::graphics;
namespace geom = mir::geometry;

namespace
{

int errno_from_exception(std::exception const& e)
{
    auto errno_ptr = boost::get_error_info<boost::errinfo_errno>(e);
    return (errno_ptr != nullptr) ? *errno_ptr : -1;
}

class GBMGLContext : public mir::renderer::gl::Context
{
public:
    GBMGLContext(mgm::helpers::GBMHelper const& gbm,
                 mg::GLConfig const& gl_config,
                 EGLContext shared_context)
        : egl{gl_config}
    {
        egl.setup(gbm, shared_context);
    }

    void make_current() const override
    {
        egl.make_current();
    }

    void release_current() const override
    {
        egl.release_current();
    }

private:
    mgm::helpers::EGLHelper egl;
};

}

mgm::Display::Display(std::shared_ptr<helpers::DRMHelper> const& drm,
                      std::shared_ptr<helpers::GBMHelper> const& gbm,
                      std::shared_ptr<VirtualTerminal> const& vt,
                      mgm::BypassOption bypass_option,
                      std::shared_ptr<DisplayConfigurationPolicy> const& initial_conf_policy,
                      std::shared_ptr<GLConfig> const& gl_config,
                      std::shared_ptr<DisplayReport> const& listener)
    : drm(drm),
      gbm(gbm),
      vt(vt),
      listener(listener),
      monitor(mir::udev::Context()),
      shared_egl{*gl_config},
      output_container{drm->fd,
                       std::make_shared<KMSPageFlipper>(drm->fd, listener)},
      current_display_configuration{drm->fd},
      dirty_configuration{false},
      bypass_option(bypass_option),
      gl_config{gl_config}
{
    vt->set_graphics_mode();

    shared_egl.setup(*gbm);

    monitor.filter_by_subsystem_and_type("drm", "drm_minor");
    monitor.enable();

    initial_conf_policy->apply_to(current_display_configuration);

    configure(current_display_configuration);

    shared_egl.make_current();
}

// please don't remove this empty destructor, it's here for the
// unique ptr!! if you accidentally remove it you will get a not
// so relevant linker error about some missing headers
mgm::Display::~Display()
{
}

void mgm::Display::for_each_display_sync_group(
    std::function<void(graphics::DisplaySyncGroup&)> const& f)
{
    std::lock_guard<std::mutex> lg{configuration_mutex};

    for (auto& db_ptr : display_buffers)
        f(*db_ptr);
}

std::unique_ptr<mg::DisplayConfiguration> mgm::Display::configuration() const
{
    std::lock_guard<std::mutex> lg{configuration_mutex};

    if (dirty_configuration)
    {
        /* Give back a copy of the latest configuration information */
        current_display_configuration.update();
        dirty_configuration = false;
    }
    return std::unique_ptr<mg::DisplayConfiguration>(
        new mgm::RealKMSDisplayConfiguration(current_display_configuration)
        );
}

void mgm::Display::configure(mg::DisplayConfiguration const& conf)
{
    if (!conf.valid())
    {
        BOOST_THROW_EXCEPTION(
            std::logic_error("Invalid or inconsistent display configuration"));
    }

    {
        std::lock_guard<std::mutex> lg{configuration_mutex};

        auto const& kms_conf = dynamic_cast<RealKMSDisplayConfiguration const&>(conf);
        // Treat the current_display_configuration as incompatible with itself,
        // before it's fully constructed, to force proper initialization.
        bool const comp{(&conf != &current_display_configuration) &&
                        compatible(kms_conf, current_display_configuration)};
        std::vector<std::unique_ptr<DisplayBuffer>> display_buffers_new;

        if (!comp)
        {
            /*
             * Notice for a little while here we will have duplicate
             * DisplayBuffers attached to each output, and the display_buffers_new
             * will take over the outputs before the old display_buffers are
             * destroyed. So to avoid page flipping confusion in-between, make
             * sure we wait for all pending page flips to finish before the
             * display_buffers_new are created and take control of the outputs.
             */
            for (auto& db : display_buffers)
                db->wait_for_page_flip();

            /* Reset the state of all outputs */
            kms_conf.for_each_output([&](DisplayConfigurationOutput const& conf_output)
            {
                uint32_t const connector_id = current_display_configuration.get_kms_connector_id(conf_output.id);
                auto kms_output = output_container.get_kms_output_for(connector_id);
                kms_output->clear_cursor();
                kms_output->reset();
            });
        }

        /* Set up used outputs */
        OverlappingOutputGrouping grouping{conf};
        auto group_idx = 0;

        grouping.for_each_group([&](OverlappingOutputGroup const& group)
        {
            auto bounding_rect = group.bounding_rectangle();
            std::vector<std::shared_ptr<KMSOutput>> kms_outputs;
            MirOrientation orientation = mir_orientation_normal;

            group.for_each_output([&](DisplayConfigurationOutput const& conf_output)
            {
                uint32_t const connector_id = kms_conf.get_kms_connector_id(conf_output.id);
                auto kms_output = output_container.get_kms_output_for(connector_id);

                auto const mode_index = kms_conf.get_kms_mode_index(conf_output.id,
                                                                    conf_output.current_mode_index);
                kms_output->configure(conf_output.top_left - bounding_rect.top_left, mode_index);
                if (!comp)
                {
                    kms_output->set_power_mode(conf_output.power_mode);
                    kms_output->set_gamma(conf_output.gamma);
                    kms_outputs.push_back(kms_output);
                }

                /*
                 * Presently OverlappingOutputGroup guarantees all grouped
                 * outputs have the same orientation.
                 */
                orientation = conf_output.orientation;
            });

            if (comp)
            {
                display_buffers[group_idx++]->set_orientation(orientation, bounding_rect);
            }
            else
            {
                uint32_t width = bounding_rect.size.width.as_uint32_t();
                uint32_t height = bounding_rect.size.height.as_uint32_t();
                if (orientation == mir_orientation_left ||
                    orientation == mir_orientation_right)
                {
                    std::swap(width, height);
                }

                auto surface = gbm->create_scanout_surface(width, height);

                std::unique_ptr<DisplayBuffer> db{
                    new DisplayBuffer{bypass_option,
                                      drm,
                                      gbm,
                                      listener,
                                      kms_outputs,
                                      std::move(surface),
                                      bounding_rect,
                                      orientation,
                                      *gl_config,
                                      shared_egl.context()}};

                display_buffers_new.push_back(std::move(db));
            }
        });

        if (!comp)
            display_buffers = std::move(display_buffers_new);

        /* Store applied configuration */
        current_display_configuration = kms_conf;

        if (!comp)
            /* Clear connected but unused outputs */
            clear_connected_unused_outputs();
    }

    if (auto c = cursor.lock()) c->resume();
}

void mgm::Display::register_configuration_change_handler(
    EventHandlerRegister& handlers,
    DisplayConfigurationChangeHandler const& conf_change_handler)
{
    handlers.register_fd_handler(
        {monitor.fd()},
        this,
        make_module_ptr<std::function<void(int)>>(
            [conf_change_handler, this](int)
            {
                monitor.process_events([conf_change_handler, this]
                                       (mir::udev::Monitor::EventType, mir::udev::Device const&)
                                       {
                                            dirty_configuration = true;
                                            conf_change_handler();
                                       });
            }));
}

void mgm::Display::register_pause_resume_handlers(
    EventHandlerRegister& handlers,
    DisplayPauseHandler const& pause_handler,
    DisplayResumeHandler const& resume_handler)
{
    vt->register_switch_handlers(handlers, pause_handler, resume_handler);
}

void mgm::Display::pause()
{
    try
    {
        if (auto c = cursor.lock()) c->suspend();
        drm->drop_master();
    }
    catch(std::runtime_error const& e)
    {
        listener->report_drm_master_failure(errno_from_exception(e));
        throw;
    }
}

void mgm::Display::resume()
{
    try
    {
        drm->set_master();
    }
    catch(std::runtime_error const& e)
    {
        listener->report_drm_master_failure(errno_from_exception(e));
        throw;
    }

    {
        std::lock_guard<std::mutex> lg{configuration_mutex};

        /*
         * After resuming (e.g. because we switched back to the display server VT)
         * we need to reset the CRTCs. For active displays we schedule a CRTC reset
         * on the next swap. For connected but unused outputs we clear the CRTC.
         */
        for (auto& db_ptr : display_buffers)
            db_ptr->schedule_set_crtc();

        clear_connected_unused_outputs();
    }

    if (auto c = cursor.lock()) c->resume();
}

auto mgm::Display::create_hardware_cursor(std::shared_ptr<mg::CursorImage> const& initial_image) -> std::shared_ptr<graphics::Cursor>
{
    // There is only one hardware cursor. We do not keep a strong reference to it in the display though,
    // if no other component of Mir is interested (i.e. the input stack does not keep a reference to send
    // position updates) we must be configured not to use a cursor and thusly let it deallocate.
    std::shared_ptr<mgm::Cursor> locked_cursor = cursor.lock();
    if (!locked_cursor)
    {
        class KMSCurrentConfiguration : public CurrentConfiguration
        {
        public:
            KMSCurrentConfiguration(Display& display)
                : display(display)
            {
            }

            void with_current_configuration_do(
                std::function<void(KMSDisplayConfiguration const&)> const& exec)
            {
                std::lock_guard<std::mutex> lg{display.configuration_mutex};
                exec(display.current_display_configuration);
            }

        private:
            Display& display;
        };

        try
        {
            locked_cursor = std::make_shared<Cursor>(gbm->device,
                              output_container,
                              std::make_shared<KMSCurrentConfiguration>(*this),
                              initial_image);
        }
        catch (std::runtime_error const&)
        {
            // That's OK, we don't need a hardware cursor. Returning null
            // is allowed and will trigger a fallback to software.
        }
        cursor = locked_cursor;
    }

    return locked_cursor;
}

void mgm::Display::clear_connected_unused_outputs()
{
    current_display_configuration.for_each_output([&](DisplayConfigurationOutput const& conf_output)
    {
        /*
         * An output may be unused either because it's explicitly not used
         * (DisplayConfigurationOutput::used) or because its power mode is
         * not mir_power_mode_on.
         */
        if (conf_output.connected &&
            (!conf_output.used || (conf_output.power_mode != mir_power_mode_on)))
        {
            uint32_t const connector_id = current_display_configuration.get_kms_connector_id(conf_output.id);
            auto kms_output = output_container.get_kms_output_for(connector_id);

            kms_output->clear_crtc();
            kms_output->set_power_mode(conf_output.power_mode);
            kms_output->set_gamma(conf_output.gamma);
        }
    });
}

std::unique_ptr<mg::VirtualOutput> mgm::Display::create_virtual_output(int /*width*/, int /*height*/)
{
    return nullptr;
}

mg::NativeDisplay* mgm::Display::native_display()
{
    return this;
}

std::unique_ptr<mir::renderer::gl::Context> mgm::Display::create_gl_context()
{
    return std::make_unique<GBMGLContext>(*gbm, *gl_config, shared_egl.context());
}

<<<<<<< HEAD
mg::Frame mgm::Display::last_frame_on(unsigned output_id) const
{
    auto output = output_container.get_kms_output_for(output_id);
    return output->last_frame();
=======
bool mgm::Display::apply_if_configuration_preserves_display_buffers(
    mg::DisplayConfiguration const& /*conf*/) const
{
    return false;
>>>>>>> f8cc95ca
}<|MERGE_RESOLUTION|>--- conflicted
+++ resolved
@@ -416,15 +416,14 @@
     return std::make_unique<GBMGLContext>(*gbm, *gl_config, shared_egl.context());
 }
 
-<<<<<<< HEAD
+bool mgm::Display::apply_if_configuration_preserves_display_buffers(
+    mg::DisplayConfiguration const& /*conf*/) const
+{
+    return false;
+}
+
 mg::Frame mgm::Display::last_frame_on(unsigned output_id) const
 {
     auto output = output_container.get_kms_output_for(output_id);
     return output->last_frame();
-=======
-bool mgm::Display::apply_if_configuration_preserves_display_buffers(
-    mg::DisplayConfiguration const& /*conf*/) const
-{
-    return false;
->>>>>>> f8cc95ca
 }