--- conflicted
+++ resolved
@@ -215,11 +215,6 @@
     p->compositor->start();
     p->connector->start();
     p->prompt_connector->start();
-<<<<<<< HEAD
-    p->compositor->start();
-=======
-    p->new_input_manager->start();
->>>>>>> 6c4d8365
     p->input_manager->start();
     p->input_dispatcher->start();
 
@@ -229,11 +224,6 @@
 
     p->input_dispatcher->stop();
     p->input_manager->stop();
-<<<<<<< HEAD
-    p->compositor->stop();
-=======
-    p->new_input_manager->stop();
->>>>>>> 6c4d8365
     p->prompt_connector->stop();
     p->connector->stop();
     p->compositor->stop();
