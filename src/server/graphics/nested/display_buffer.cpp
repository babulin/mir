--- conflicted
+++ resolved
@@ -73,13 +73,9 @@
     egl_config{egl_display.choose_windowed_config(best_output.current_format)},
     egl_context{egl_display, eglCreateContext(egl_display, egl_config, egl_display.egl_context(), nested_egl_context_attribs)},
     area{best_output.extents()},
-<<<<<<< HEAD
     egl_surface{egl_display, host_stream->egl_native_window(), egl_config},
-    passthrough_option(option)
-=======
-    egl_surface{egl_display, host_stream->egl_native_window(), egl_config}, 
+    passthrough_option(option),
     content{BackingContent::stream}
->>>>>>> 073561e0
 {
     host_surface->set_event_handler(event_thunk, this);
 }
