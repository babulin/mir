/*
 * Copyright © 2014 Canonical Ltd.
 *
 * This program is free software: you can redistribute it and/or modify it
 * under the terms of the GNU General Public License version 3,
 * as published by the Free Software Foundation.
 *
 * This program is distributed in the hope that it will be useful,
 * but WITHOUT ANY WARRANTY; without even the implied warranty of
 * MERCHANTABILITY or FITNESS FOR A PARTICULAR PURPOSE.  See the
 * GNU General Public License for more details.
 *
 * You should have received a copy of the GNU General Public License
 * along with this program.  If not, see <http://www.gnu.org/licenses/>.
 *
 * Authored by: Alexandros Frantzis <alexandros.frantzis@canonical.com>
 */

#include "mir_client_host_connection.h"
#include "host_surface.h"
#include "mir_toolkit/mir_client_library.h"
#include "mir/raii.h"
#include "mir/graphics/platform_operation_message.h"
#include "mir/graphics/cursor_image.h"

#include <boost/throw_exception.hpp>
#include <boost/exception/errinfo_errno.hpp>

#include <algorithm>
#include <stdexcept>

#include <string.h>

#include <iostream>

namespace mg = mir::graphics;
namespace mgn = mir::graphics::nested;

namespace
{

void display_config_callback_thunk(MirConnection* /*connection*/, void* context)
{
    (*static_cast<std::function<void()>*>(context))();
}

void platform_operation_callback(
    MirConnection*, MirPlatformMessage* reply, void* context)
{
    auto reply_ptr = static_cast<MirPlatformMessage**>(context);
    *reply_ptr = reply;
}

static void nested_lifecycle_event_callback_thunk(MirConnection* /*connection*/, MirLifecycleState state, void *context)
{
    msh::HostLifecycleEventListener* listener = static_cast<msh::HostLifecycleEventListener*>(context);
    listener->lifecycle_event_occurred(state);
}

class MirClientHostSurface : public mgn::HostSurface
{
public:
    MirClientHostSurface(
        MirConnection* mir_connection,
        MirSurfaceSpec* spec)
        : mir_connection(mir_connection),
          mir_surface{
              mir_surface_create_sync(spec)}
    {
        if (!mir_surface_is_valid(mir_surface))
        {
            BOOST_THROW_EXCEPTION(
                std::runtime_error(mir_surface_get_error_message(mir_surface)));
        }
    }

    ~MirClientHostSurface()
    {
        if (cursor) mir_buffer_stream_release_sync(cursor);
        mir_surface_release_sync(mir_surface);
    }

    EGLNativeWindowType egl_native_window() override
    {
        return reinterpret_cast<EGLNativeWindowType>(
            mir_buffer_stream_get_egl_native_window(mir_surface_get_buffer_stream(mir_surface)));
    }

    void set_event_handler(mir_surface_event_callback cb, void* context) override
    {
        mir_surface_set_event_handler(mir_surface, cb, context);
    }

    void set_cursor_image(mg::CursorImage const& image)
    {
        auto const image_width = image.size().width.as_int();
        auto const image_height = image.size().height.as_int();
        auto const pixels_size = image_width * image_height
            * MIR_BYTES_PER_PIXEL(mir_pixel_format_argb_8888);

        MirGraphicsRegion g;

        if (cursor)
        {
            mir_buffer_stream_get_graphics_region(cursor, &g);

            if (image_width != g.width || image_height != g.height)
            {
                mir_buffer_stream_release_sync(cursor);
                cursor = nullptr;
            }
        }

        bool const new_cursor{!cursor};

        if (new_cursor)
        {
            cursor = mir_connection_create_buffer_stream_sync(
                mir_connection,
                image_width,
                image_height,
                mir_pixel_format_argb_8888,
                mir_buffer_usage_software);

            mir_buffer_stream_get_graphics_region(cursor, &g);
        }

        memcpy(g.vaddr, image.as_argb_8888(), pixels_size);
        mir_buffer_stream_swap_buffers_sync(cursor);

        auto uniform_cursor = true;

        auto const begin = (char const*)image.as_argb_8888();
        auto const end = begin + pixels_size;
        for (auto pixel = begin; pixel != end; ++pixel)
            if (*pixel != *begin)
                uniform_cursor = false;

        std::cerr << "DEBUG: sending new " <<
            (uniform_cursor ? "uniform" : "non-uniform") << " cursor\n";

        if (new_cursor || cursor_hotspot != image.hotspot())
        {
            cursor_hotspot = image.hotspot();

<<<<<<< HEAD
            // push an extra frame for host to display correctly
            // TODO remove this workaround for lp:1308133
            mir_buffer_stream_get_graphics_region(cursor, &g);
            memcpy(g.vaddr, image.as_argb_8888(), pixels_size);
            mir_buffer_stream_swap_buffers_sync(cursor);
=======
//            // push an extra frame for host to display correctly (not sure why)
//            mir_buffer_stream_get_graphics_region(cursor, &g);
//            memcpy(g.vaddr, image.as_argb_8888(), pixels_size);
//            mir_buffer_stream_swap_buffers_sync(cursor);
>>>>>>> bbdf14ad

            auto conf = mir_cursor_configuration_from_buffer_stream(
                cursor, cursor_hotspot.dx.as_int(), cursor_hotspot.dy.as_int());

            mir_wait_for(mir_surface_configure_cursor(mir_surface, conf));
            mir_cursor_configuration_destroy(conf);
        }
    }

    void hide_cursor()
    {
        if (cursor) { mir_buffer_stream_release_sync(cursor); cursor = nullptr; }

        auto conf = mir_cursor_configuration_from_name(mir_disabled_cursor_name);
        mir_surface_configure_cursor(mir_surface, conf);
        mir_cursor_configuration_destroy(conf);
    }

private:
    MirConnection* const mir_connection;
    MirSurface* const mir_surface;
    MirBufferStream* cursor{nullptr};
    mir::geometry::Displacement cursor_hotspot;
};

}

mgn::MirClientHostConnection::MirClientHostConnection(
    std::string const& host_socket,
    std::string const& name,
    std::shared_ptr<msh::HostLifecycleEventListener> const& host_lifecycle_event_listener)
    : mir_connection{mir_connect_sync(host_socket.c_str(), name.c_str())},
      conf_change_callback{[]{}},
      host_lifecycle_event_listener{host_lifecycle_event_listener}
{
    if (!mir_connection_is_valid(mir_connection))
    {
        std::string const msg =
            "Nested Mir Platform Connection Error: " +
            std::string(mir_connection_get_error_message(mir_connection));

        BOOST_THROW_EXCEPTION(std::runtime_error(msg));
    }

    mir_connection_set_lifecycle_event_callback(
        mir_connection,
        nested_lifecycle_event_callback_thunk,
        std::static_pointer_cast<void>(host_lifecycle_event_listener).get());
}

mgn::MirClientHostConnection::~MirClientHostConnection()
{
    mir_connection_release(mir_connection);
}

std::vector<int> mgn::MirClientHostConnection::platform_fd_items()
{
    MirPlatformPackage pkg;
    mir_connection_get_platform(mir_connection, &pkg);
    return std::vector<int>(pkg.fd, pkg.fd + pkg.fd_items);
}

EGLNativeDisplayType mgn::MirClientHostConnection::egl_native_display()
{
    return reinterpret_cast<EGLNativeDisplayType>(
        mir_connection_get_egl_native_display(mir_connection));
}

auto mgn::MirClientHostConnection::create_display_config()
    -> std::shared_ptr<MirDisplayConfiguration>
{
    return std::shared_ptr<MirDisplayConfiguration>(
        mir_connection_create_display_config(mir_connection),
        [] (MirDisplayConfiguration* c)
        {
            if (c) mir_display_config_destroy(c);
        });
}

void mgn::MirClientHostConnection::set_display_config_change_callback(
    std::function<void()> const& callback)
{
    mir_connection_set_display_config_change_callback(
        mir_connection,
        &display_config_callback_thunk,
        &(conf_change_callback = callback));
}

void mgn::MirClientHostConnection::apply_display_config(
    MirDisplayConfiguration& display_config)
{
    mir_wait_for(mir_connection_apply_display_config(mir_connection, &display_config));
}

std::shared_ptr<mgn::HostSurface> mgn::MirClientHostConnection::create_surface(
    int width, int height, MirPixelFormat pf, char const* name,
    MirBufferUsage usage, uint32_t output_id)
{
    std::lock_guard<std::mutex> lg(surfaces_mutex);
    auto spec = mir::raii::deleter_for(
        mir_connection_create_spec_for_normal_surface(mir_connection, width, height, pf),
        mir_surface_spec_release);

    mir_surface_spec_set_name(spec.get(), name);
    mir_surface_spec_set_buffer_usage(spec.get(), usage);
    mir_surface_spec_set_fullscreen_on_output(spec.get(), output_id);

    auto surf = std::shared_ptr<MirClientHostSurface>(
        new MirClientHostSurface(mir_connection, spec.get()),
        [this](MirClientHostSurface *surf)
        {
            std::lock_guard<std::mutex> lg(surfaces_mutex);
            auto it = std::find(surfaces.begin(), surfaces.end(), surf);
            surfaces.erase(it);
            delete surf;
        });

    surfaces.push_back(surf.get());
    return surf;
}

mg::PlatformOperationMessage mgn::MirClientHostConnection::platform_operation(
    unsigned int op, mg::PlatformOperationMessage const& request)
{
    auto const msg = mir::raii::deleter_for(
        mir_platform_message_create(op),
        mir_platform_message_release);

    mir_platform_message_set_data(msg.get(), request.data.data(), request.data.size());
    mir_platform_message_set_fds(msg.get(), request.fds.data(), request.fds.size());

    MirPlatformMessage* raw_reply{nullptr};

    auto const wh = mir_connection_platform_operation(
        mir_connection, msg.get(), platform_operation_callback, &raw_reply);
    mir_wait_for(wh);

    auto const reply = mir::raii::deleter_for(
        raw_reply,
        mir_platform_message_release);

    auto reply_data = mir_platform_message_get_data(reply.get());
    auto reply_fds = mir_platform_message_get_fds(reply.get());

    return PlatformOperationMessage{
        {static_cast<uint8_t const*>(reply_data.data),
         static_cast<uint8_t const*>(reply_data.data) + reply_data.size},
        {reply_fds.fds, reply_fds.fds + reply_fds.num_fds}};
}

void mgn::MirClientHostConnection::set_cursor_image(mg::CursorImage const& image)
{
    std::lock_guard<std::mutex> lg(surfaces_mutex);
    for (auto s : surfaces)
    {
        auto surface = static_cast<MirClientHostSurface*>(s);
        surface->set_cursor_image(image);
    }
}

void mgn::MirClientHostConnection::hide_cursor()
{
    std::lock_guard<std::mutex> lg(surfaces_mutex);
    for (auto s : surfaces)
    {
        auto surface = static_cast<MirClientHostSurface*>(s);
        surface->hide_cursor();
    }
}<|MERGE_RESOLUTION|>--- conflicted
+++ resolved
@@ -31,8 +31,6 @@
 
 #include <string.h>
 
-#include <iostream>
-
 namespace mg = mir::graphics;
 namespace mgn = mir::graphics::nested;
 
@@ -128,38 +126,14 @@
         memcpy(g.vaddr, image.as_argb_8888(), pixels_size);
         mir_buffer_stream_swap_buffers_sync(cursor);
 
-        auto uniform_cursor = true;
-
-        auto const begin = (char const*)image.as_argb_8888();
-        auto const end = begin + pixels_size;
-        for (auto pixel = begin; pixel != end; ++pixel)
-            if (*pixel != *begin)
-                uniform_cursor = false;
-
-        std::cerr << "DEBUG: sending new " <<
-            (uniform_cursor ? "uniform" : "non-uniform") << " cursor\n";
-
         if (new_cursor || cursor_hotspot != image.hotspot())
         {
             cursor_hotspot = image.hotspot();
-
-<<<<<<< HEAD
-            // push an extra frame for host to display correctly
-            // TODO remove this workaround for lp:1308133
-            mir_buffer_stream_get_graphics_region(cursor, &g);
-            memcpy(g.vaddr, image.as_argb_8888(), pixels_size);
-            mir_buffer_stream_swap_buffers_sync(cursor);
-=======
-//            // push an extra frame for host to display correctly (not sure why)
-//            mir_buffer_stream_get_graphics_region(cursor, &g);
-//            memcpy(g.vaddr, image.as_argb_8888(), pixels_size);
-//            mir_buffer_stream_swap_buffers_sync(cursor);
->>>>>>> bbdf14ad
 
             auto conf = mir_cursor_configuration_from_buffer_stream(
                 cursor, cursor_hotspot.dx.as_int(), cursor_hotspot.dy.as_int());
 
-            mir_wait_for(mir_surface_configure_cursor(mir_surface, conf));
+            mir_surface_configure_cursor(mir_surface, conf);
             mir_cursor_configuration_destroy(conf);
         }
     }
