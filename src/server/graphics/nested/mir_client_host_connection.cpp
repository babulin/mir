--- conflicted
+++ resolved
@@ -20,11 +20,8 @@
 #include "host_surface.h"
 #include "host_stream.h"
 #include "host_chain.h"
-<<<<<<< HEAD
-=======
 #include "host_surface_spec.h"
 #include "native_buffer.h"
->>>>>>> a215e156
 #include "mir_toolkit/mir_client_library.h"
 #include "mir_toolkit/mir_buffer.h"
 #include "mir_toolkit/mir_buffer_private.h"
@@ -124,14 +121,9 @@
         mir_surface_release_sync(mir_surface);
     }
 
-<<<<<<< HEAD
-    void apply_spec(mgn::HostSurfaceSpec&) override
-    {
-=======
     void apply_spec(mgn::HostSurfaceSpec& spec) override
     {
         mir_surface_apply_spec(mir_surface, spec.handle());
->>>>>>> a215e156
     }
 
     EGLNativeWindowType egl_native_window() override
@@ -493,11 +485,6 @@
     return std::make_unique<MirClientHostStream>(mir_connection, properties);
 }
 
-<<<<<<< HEAD
-std::unique_ptr<mgn::HostChain> mgn::MirClientHostConnection::create_chain() const
-{
-    BOOST_THROW_EXCEPTION(std::runtime_error("not implemented yet"));
-=======
 struct Chain : mgn::HostChain
 {
     Chain(MirConnection* connection) :
@@ -670,24 +657,16 @@
 private:
     MirSurfaceSpec* spec;
 };
->>>>>>> a215e156
 }
 
 std::shared_ptr<mgn::NativeBuffer> mgn::MirClientHostConnection::create_buffer(
     mg::BufferProperties const& properties)
 {
-<<<<<<< HEAD
-    BOOST_THROW_EXCEPTION(std::runtime_error("not implemented yet"));
-=======
     return std::make_shared<HostBuffer>(mir_connection, properties);
->>>>>>> a215e156
 }
 
 std::unique_ptr<mgn::HostSurfaceSpec> mgn::MirClientHostConnection::create_surface_spec()
 {
-<<<<<<< HEAD
-    BOOST_THROW_EXCEPTION(std::runtime_error("not implemented yet"));
-=======
     return std::make_unique<SurfaceSpec>(mir_connection);
 }
 
@@ -699,5 +678,4 @@
     if (std::get<1>(hints) == nullptr && std::get<2>(hints) == nullptr)
         return false;
     return true;
->>>>>>> a215e156
 }