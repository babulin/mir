--- conflicted
+++ resolved
@@ -74,11 +74,7 @@
 {
     size_t num_pixel_formats = mir_output_get_num_pixel_formats(output);
     std::vector<MirPixelFormat> formats;
-<<<<<<< HEAD
-    
-=======
-
->>>>>>> 469622b7
+
     for (size_t n_pf = 0; n_pf < num_pixel_formats; n_pf++)
     {
         formats.push_back(mir_output_get_pixel_format(output, n_pf));
@@ -166,20 +162,6 @@
             {user.scale, user.form_factor, user.subpixel_arrangement,
              user.gamma, user.gamma_supported});
 
-<<<<<<< HEAD
-        mir_output_set_current_mode(mir_output, mir_output_get_mode(mir_output, output.current_mode_index));
-        mir_output_set_pixel_format(mir_output, output.current_format);
-        mir_output_set_position(mir_output, output.top_left.x.as_int(), output.top_left.y.as_int());
-        mir_output_set_power_mode(mir_output, output.power_mode);
-        mir_output_set_orientation(mir_output, output.orientation);
-
-        if (output.used)
-        {
-            mir_output_enable(mir_output);
-        }
-        else
-        {
-=======
         if (mir_output_get_num_modes(mir_output) > 0)
         {
             mir_output_set_current_mode(mir_output, mir_output_get_mode(mir_output, output.current_mode_index));
@@ -199,7 +181,6 @@
         }
         else
         {
->>>>>>> 469622b7
             mir_output_disable(mir_output);
         }
     }
