/*
 * Copyright © 2016 Canonical Ltd.
 *
 * This program is free software: you can redistribute it and/or modify it
 * under the terms of the GNU General Public License version 3,
 * as published by the Free Software Foundation.
 *
 * This program is distributed in the hope that it will be useful,
 * but WITHOUT ANY WARRANTY; without even the implied warranty of
 * MERCHANTABILITY or FITNESS FOR A PARTICULAR PURPOSE.  See the
 * GNU General Public License for more details.
 *
 * You should have received a copy of the GNU General Public License
 * along with this program.  If not, see <http://www.gnu.org/licenses/>.
 *
 * Authored by: Kevin DuBois <kevin.dubois@canonical.com>
 */

#ifndef MIR_GRAPHICS_NESTED_NATIVE_BUFFER_H_
#define MIR_GRAPHICS_NESTED_NATIVE_BUFFER_H_

#include "mir/geometry/size.h"
#include "mir/graphics/native_buffer.h"
#include "mir/fd.h"
#include "mir_toolkit/client_types_nbs.h"
#include "mir_toolkit/client_types.h"
#include "mir_toolkit/mir_native_buffer.h"
#include <EGL/egl.h>
#include <EGL/eglext.h>
#include <tuple>
#include <chrono>
#include <functional>

namespace mir
{
namespace graphics
{
namespace nested
{
class NativeBuffer : public graphics::NativeBuffer
{
public:
    virtual ~NativeBuffer() = default;
    virtual void sync(MirBufferAccess, std::chrono::nanoseconds) = 0;
    virtual MirBuffer* client_handle() const = 0;
    virtual MirNativeBuffer* get_native_handle() = 0;
    virtual MirGraphicsRegion get_graphics_region() = 0;
    virtual geometry::Size size() const = 0;
    virtual MirPixelFormat format() const = 0;
<<<<<<< HEAD
    virtual void on_ownership_notification(std::function<void()> const& fn) = 0;
=======
    virtual MirBufferPackage* package() const = 0;
    virtual Fd fence() const = 0;
    virtual void set_fence(Fd) = 0;
    virtual std::tuple<EGLenum, EGLClientBuffer, EGLint*> egl_image_creation_hints() const = 0;
>>>>>>> e9c656e2
protected:
    NativeBuffer() = default;
    NativeBuffer(NativeBuffer const&) = delete;
    NativeBuffer& operator=(NativeBuffer const&) = delete;
};
}
}
}

#endif /* MIR_GRAPHICS_NESTED_NATIVE_BUFFER_H_ */<|MERGE_RESOLUTION|>--- conflicted
+++ resolved
@@ -47,14 +47,11 @@
     virtual MirGraphicsRegion get_graphics_region() = 0;
     virtual geometry::Size size() const = 0;
     virtual MirPixelFormat format() const = 0;
-<<<<<<< HEAD
     virtual void on_ownership_notification(std::function<void()> const& fn) = 0;
-=======
     virtual MirBufferPackage* package() const = 0;
     virtual Fd fence() const = 0;
     virtual void set_fence(Fd) = 0;
     virtual std::tuple<EGLenum, EGLClientBuffer, EGLint*> egl_image_creation_hints() const = 0;
->>>>>>> e9c656e2
 protected:
     NativeBuffer() = default;
     NativeBuffer(NativeBuffer const&) = delete;
