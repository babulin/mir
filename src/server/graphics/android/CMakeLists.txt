include_directories(
    ${LIBHARDWARE_INCLUDE_DIRS}
    ${EGL_INCLUDE_DIRS}
    ${GLESv2_INCLUDE_DIRS}
)

add_library(
  mirplatformgraphics STATIC

  android_platform.cpp
  android_buffer_allocator.cpp
  android_buffer.cpp
  android_buffer_handle.cpp
  android_display.cpp
  hwc_display.cpp
  hwc11_device.cpp
  android_hwc_factory.cpp
  android_display_allocator.cpp
  android_framebuffer_window.cpp
  android_display_factory.cpp
  android_alloc_adaptor.cpp
<<<<<<< HEAD
  server_render_window.cpp
  default_framebuffer_factory.cpp
=======
  fb_swapper.cpp
>>>>>>> 4d30e438
)

target_link_libraries(
  mirplatformgraphics
  mircompositor

  3rd_party_fbtype

  ${LIBHARDWARE_LIBRARIES}
  ${EGL_LDFLAGS} ${EGL_LIBRARIES}
  ${GLESv2_LDFLAGS} ${GLESv2_LIBRARIES}
)<|MERGE_RESOLUTION|>--- conflicted
+++ resolved
@@ -19,12 +19,9 @@
   android_framebuffer_window.cpp
   android_display_factory.cpp
   android_alloc_adaptor.cpp
-<<<<<<< HEAD
   server_render_window.cpp
   default_framebuffer_factory.cpp
-=======
   fb_swapper.cpp
->>>>>>> 4d30e438
 )
 
 target_link_libraries(
