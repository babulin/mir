--- conflicted
+++ resolved
@@ -424,7 +424,14 @@
 
 std::function<void(std::shared_ptr<mf::Session> const&)> mf::SessionMediator::trusted_connect_handler() const
 {
-    return [](std::shared_ptr<frontend::Session> const&) {};
+    return [this](std::shared_ptr<frontend::Session> const& session)
+    {
+        auto trust_session = weak_trust_session.lock();
+        if (trust_session.get() == nullptr)
+            BOOST_THROW_EXCEPTION(std::logic_error("Invalid trust session"));
+
+        shell->add_trusted_session_for(trust_session, session->process_id());
+    };
 }
 
 void mf::SessionMediator::configure_cursor(
@@ -450,19 +457,7 @@
         if (session.get() == nullptr)
             BOOST_THROW_EXCEPTION(std::logic_error("Invalid application session"));
 
-<<<<<<< HEAD
-        auto const connect_handler = [this](std::shared_ptr<frontend::Session> const& session)
-        {
-            auto trust_session = weak_trust_session.lock();
-            if (trust_session.get() == nullptr)
-                BOOST_THROW_EXCEPTION(std::logic_error("Invalid trust session"));
-
-            shell->add_trusted_session_for(trust_session, session->process_id());
-        };
-=======
-        // TODO write a handler that connects the new session to our trust session
         auto const connect_handler = trusted_connect_handler();
->>>>>>> de62b207
 
         auto const fds_requested = parameters->number();
 
