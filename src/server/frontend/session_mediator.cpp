/*
 * Copyright © 2012-2014 Canonical Ltd.
 *
 * This program is free software: you can redistribute it and/or modify it
 * under the terms of the GNU General Public License version 3,
 * as published by the Free Software Foundation.
 *
 * This program is distributed in the hope that it will be useful,
 * but WITHOUT ANY WARRANTY; without even the implied warranty of
 * MERCHANTABILITY or FITNESS FOR A PARTICULAR PURPOSE.  See the
 * GNU General Public License for more details.
 *
 * You should have received a copy of the GNU General Public License
 * along with this program.  If not, see <http://www.gnu.org/licenses/>.
 *
 * Authored by: Alan Griffiths <alan@octopull.co.uk>
 */

#include "session_mediator.h"

#include "mir/frontend/session_mediator_report.h"
#include "mir/frontend/shell.h"
#include "mir/frontend/session.h"
#include "mir/frontend/surface.h"
#include "mir/shell/surface_specification.h"
#include "mir/scene/surface_creation_parameters.h"
#include "mir/scene/coordinate_translator.h"
#include "mir/frontend/display_changer.h"
#include "resource_cache.h"
#include "mir_toolkit/common.h"
#include "mir/graphics/buffer_id.h"
#include "mir/graphics/buffer.h"
#include "mir/input/cursor_images.h"
#include "mir/compositor/buffer_stream.h"
#include "mir/geometry/dimensions.h"
#include "mir/graphics/display_configuration.h"
#include "mir/graphics/pixel_format_utils.h"
#include "mir/graphics/platform_ipc_operations.h"
#include "mir/graphics/platform_ipc_package.h"
#include "mir/graphics/platform_operation_message.h"
#include "mir/frontend/client_constants.h"
#include "mir/frontend/event_sink.h"
#include "mir/frontend/screencast.h"
#include "mir/frontend/prompt_session.h"
#include "mir/frontend/buffer_stream.h"
#include "mir/scene/prompt_session_creation_parameters.h"
#include "mir/fd.h"

// Temporary include to ease client transition from mir_connection_drm* APIs
// to mir_connection_platform_operation().
// TODO: Remove when transition is complete
#include "../../src/platforms/mesa/include/mir_toolkit/mesa/platform_operation.h"

#include "mir/geometry/rectangles.h"
#include "buffer_stream_tracker.h"
#include "client_buffer_tracker.h"
#include "protobuf_buffer_packer.h"

#include "mir_toolkit/client_types.h"

#include <boost/exception/get_error_info.hpp>
#include <boost/exception/errinfo_errno.hpp>
#include <boost/throw_exception.hpp>

#include <mutex>
#include <thread>
#include <functional>
#include <cstring>

namespace ms = mir::scene;
namespace msh = mir::shell;
namespace mf = mir::frontend;
namespace mfd=mir::frontend::detail;
namespace mg = mir::graphics;
namespace mi = mir::input;
namespace geom = mir::geometry;

mf::SessionMediator::SessionMediator(
    std::shared_ptr<mf::Shell> const& shell,
    std::shared_ptr<mg::PlatformIpcOperations> const& ipc_operations,
    std::shared_ptr<mf::DisplayChanger> const& display_changer,
    std::vector<MirPixelFormat> const& surface_pixel_formats,
    std::shared_ptr<SessionMediatorReport> const& report,
    std::shared_ptr<EventSink> const& sender,
    std::shared_ptr<MessageResourceCache> const& resource_cache,
    std::shared_ptr<Screencast> const& screencast,
    ConnectionContext const& connection_context,
    std::shared_ptr<mi::CursorImages> const& cursor_images,
    std::shared_ptr<scene::CoordinateTranslator> const& translator) :
    client_pid_(0),
    shell(shell),
    ipc_operations(ipc_operations),
    surface_pixel_formats(surface_pixel_formats),
    display_changer(display_changer),
    report(report),
    event_sink(sender),
    resource_cache(resource_cache),
    screencast(screencast),
    connection_context(connection_context),
    cursor_images(cursor_images),
    translator{translator},
    buffer_stream_tracker{static_cast<size_t>(client_buffer_cache_size)}
{
}

mf::SessionMediator::~SessionMediator() noexcept
{
    if (auto session = weak_session.lock())
    {
        report->session_error(session->name(), __PRETTY_FUNCTION__, "connection dropped without disconnect");
        shell->close_session(session);
    }
}

void mf::SessionMediator::client_pid(int pid)
{
    client_pid_ = pid;
}

void mf::SessionMediator::connect(
    ::google::protobuf::RpcController*,
    const ::mir::protobuf::ConnectParameters* request,
    ::mir::protobuf::Connection* response,
    ::google::protobuf::Closure* done)
{
    report->session_connect_called(request->application_name());

    auto const session = shell->open_session(client_pid_, request->application_name(), event_sink);
    weak_session = session;
    connection_context.handle_client_connect(session);

    auto ipc_package = ipc_operations->connection_ipc_package();
    auto platform = response->mutable_platform();

    for (auto& data : ipc_package->ipc_data)
        platform->add_data(data);

    for (auto& ipc_fds : ipc_package->ipc_fds)
        platform->add_fd(ipc_fds);

    auto display_config = display_changer->active_configuration();
    auto protobuf_config = response->mutable_display_configuration();
    mfd::pack_protobuf_display_configuration(*protobuf_config, *display_config);

    for (auto pf : surface_pixel_formats)
        response->add_surface_pixel_format(static_cast<::google::protobuf::uint32>(pf));

    resource_cache->save_resource(response, ipc_package);

    done->Run();
}

void mf::SessionMediator::advance_buffer(
    BufferStreamId stream_id,
    BufferStream& stream,
    graphics::Buffer* old_buffer,
    std::function<void(graphics::Buffer*, graphics::BufferIpcMsgType)> complete)
{
    stream.swap_buffers(
        old_buffer,
        [this, stream_id, complete](mg::Buffer* new_buffer)
        {
            if (buffer_stream_tracker.track_buffer(stream_id, new_buffer))
                complete(new_buffer, mg::BufferIpcMsgType::update_msg);
            else
                complete(new_buffer, mg::BufferIpcMsgType::full_msg);
        });
}

void mf::SessionMediator::create_surface(
    google::protobuf::RpcController* /*controller*/,
    const mir::protobuf::SurfaceParameters* request,
    mir::protobuf::Surface* response,
    google::protobuf::Closure* done)
{
    auto const session = weak_session.lock();

    if (session.get() == nullptr)
        BOOST_THROW_EXCEPTION(std::logic_error("Invalid application session"));

    report->session_create_surface_called(session->name());

    auto params = ms::SurfaceCreationParameters()
        .of_size(request->width(), request->height())
        .of_buffer_usage(static_cast<graphics::BufferUsage>(request->buffer_usage()))
        .of_pixel_format(static_cast<MirPixelFormat>(request->pixel_format()));

    if (request->has_surface_name())
        params.of_name(request->surface_name());

    if (request->has_output_id())
        params.with_output_id(graphics::DisplayConfigurationOutputId(request->output_id()));

    if (request->has_type())
        params.of_type(static_cast<MirSurfaceType>(request->type()));

    if (request->has_state())
        params.with_state(static_cast<MirSurfaceState>(request->state()));

    if (request->has_pref_orientation())
        params.with_preferred_orientation(static_cast<MirOrientationMode>(request->pref_orientation()));

    if (request->has_parent_id())
        params.with_parent_id(SurfaceId{request->parent_id()});

    if (request->has_aux_rect())
    {
        params.with_aux_rect(geom::Rectangle{
            {request->aux_rect().left(), request->aux_rect().top()},
            {request->aux_rect().width(), request->aux_rect().height()}
        });
    }

    if (request->has_edge_attachment())
        params.with_edge_attachment(static_cast<MirEdgeAttachment>(request->edge_attachment()));

    #define COPY_IF_SET(field)\
        if (request->has_##field())\
            params.field = decltype(params.field.value())(request->field())

    COPY_IF_SET(min_width);
    COPY_IF_SET(min_height);
    COPY_IF_SET(max_width);
    COPY_IF_SET(max_height);
    COPY_IF_SET(width_inc);
    COPY_IF_SET(height_inc);

    #undef COPY_IF_SET

    if (request->has_min_aspect())
        params.min_aspect = { request->min_aspect().width(), request->min_aspect().height()};

    if (request->has_max_aspect())
        params.max_aspect = { request->max_aspect().width(), request->max_aspect().height()};

    auto const surf_id = shell->create_surface(session, params);

    auto surface = session->get_surface(surf_id);
    auto const& client_size = surface->client_size();
    response->mutable_id()->set_value(surf_id.as_value());
    response->set_width(client_size.width.as_uint32_t());
    response->set_height(client_size.height.as_uint32_t());

    // TODO: Deprecate
    response->set_pixel_format((int)surface->pixel_format());
    response->set_buffer_usage(request->buffer_usage());

    response->mutable_buffer_stream()->set_pixel_format((int)surface->pixel_format());
    response->mutable_buffer_stream()->set_buffer_usage(request->buffer_usage());

    if (surface->supports_input())
        response->add_fd(surface->client_input_fd());
    
    for (unsigned int i = 0; i < mir_surface_attribs; i++)
    {
        auto setting = response->add_attributes();
        
        setting->mutable_surfaceid()->set_value(surf_id.as_value());
        setting->set_attrib(i);
        setting->set_ivalue(shell->get_surface_attribute(session, surf_id, static_cast<MirSurfaceAttrib>(i)));
    }

    auto stream = surface->primary_buffer_stream();
    auto stream_id = mf::BufferStreamId(surf_id.as_value());
<<<<<<< HEAD
    advance_buffer(stream_id, *stream, buffer_stream_tracker.last_buffer(stream_id), lock,
=======
    advance_buffer(stream_id, *surface, buffer_stream_tracker.last_buffer(stream_id),
>>>>>>> 77993f09
        [this, surf_id, response, done, session]
        (graphics::Buffer* client_buffer, graphics::BufferIpcMsgType msg_type)
        {
            response->mutable_buffer_stream()->mutable_id()->set_value(
               surf_id.as_value());
            pack_protobuf_buffer(*response->mutable_buffer_stream()->mutable_buffer(),
                         client_buffer,
                         msg_type);

            done->Run();
        });
}

void mf::SessionMediator::next_buffer(
    ::google::protobuf::RpcController* /*controller*/,
    ::mir::protobuf::SurfaceId const* request,
    ::mir::protobuf::Buffer* response,
    ::google::protobuf::Closure* done)
{
    SurfaceId const surf_id{request->value()};

    auto const session = weak_session.lock();

    if (session.get() == nullptr)
        BOOST_THROW_EXCEPTION(std::logic_error("Invalid application session"));

    report->session_next_buffer_called(session->name());

    auto surface = session->get_surface(surf_id);
    auto stream = surface->primary_buffer_stream();
    auto stream_id = mf::BufferStreamId{surf_id.as_value()};

<<<<<<< HEAD
    advance_buffer(stream_id, *stream, buffer_stream_tracker.last_buffer(stream_id), lock,
=======
    advance_buffer(stream_id, *surface, buffer_stream_tracker.last_buffer(stream_id),
>>>>>>> 77993f09
        [this, response, done]
        (graphics::Buffer* client_buffer, graphics::BufferIpcMsgType msg_type)
        {
            pack_protobuf_buffer(*response, client_buffer, msg_type);
            done->Run();
        });
}

void mf::SessionMediator::exchange_buffer(
    google::protobuf::RpcController*,
    mir::protobuf::BufferRequest const* request,
    mir::protobuf::Buffer* response,
    google::protobuf::Closure* done)
{
    mf::BufferStreamId const stream_id{request->id().value()};

    mg::BufferID const buffer_id{static_cast<uint32_t>(request->buffer().buffer_id())};

    mfd::ProtobufBufferPacker request_msg{const_cast<mir::protobuf::Buffer*>(&request->buffer())};
    ipc_operations->unpack_buffer(request_msg, *buffer_stream_tracker.last_buffer(stream_id));

    auto const session = weak_session.lock();
    if (!session)
        BOOST_THROW_EXCEPTION(std::logic_error("Invalid application session"));

    report->session_exchange_buffer_called(session->name());

    auto const& surface = session->get_buffer_stream(stream_id);
    advance_buffer(stream_id, *surface, buffer_stream_tracker.buffer_from(buffer_id),
        [this, response, done]
        (graphics::Buffer* new_buffer, graphics::BufferIpcMsgType msg_type)
        {
            pack_protobuf_buffer(*response, new_buffer, msg_type);
            done->Run();
        });
}

void mf::SessionMediator::release_surface(
    google::protobuf::RpcController* /*controller*/,
    const mir::protobuf::SurfaceId* request,
    mir::protobuf::Void*,
    google::protobuf::Closure* done)
{
    auto session = weak_session.lock();

    if (session.get() == nullptr)
        BOOST_THROW_EXCEPTION(std::logic_error("Invalid application session"));

    report->session_release_surface_called(session->name());

    auto const id = SurfaceId(request->value());

    shell->destroy_surface(session, id);
    buffer_stream_tracker.remove_buffer_stream(BufferStreamId(request->value()));

    // TODO: We rely on this sending responses synchronously.
    done->Run();
}

void mf::SessionMediator::disconnect(
    google::protobuf::RpcController* /*controller*/,
    const mir::protobuf::Void* /*request*/,
    mir::protobuf::Void* /*response*/,
    google::protobuf::Closure* done)
{
    auto session = weak_session.lock();

    if (session.get() == nullptr)
        BOOST_THROW_EXCEPTION(std::logic_error("Invalid application session"));

    report->session_disconnect_called(session->name());

    shell->close_session(session);
    weak_session.reset();

    done->Run();
}

void mf::SessionMediator::configure_surface(
    google::protobuf::RpcController*, // controller,
    const mir::protobuf::SurfaceSetting* request,
    mir::protobuf::SurfaceSetting* response,
    google::protobuf::Closure* done)
{
    MirSurfaceAttrib attrib = static_cast<MirSurfaceAttrib>(request->attrib());

    // Required response fields:
    response->mutable_surfaceid()->CopyFrom(request->surfaceid());
    response->set_attrib(attrib);

    auto session = weak_session.lock();

    if (session.get() == nullptr)
        BOOST_THROW_EXCEPTION(std::logic_error("Invalid application session"));

    report->session_configure_surface_called(session->name());

    auto const id = mf::SurfaceId(request->surfaceid().value());
    int value = request->ivalue();
    int newvalue = shell->set_surface_attribute(session, id, attrib, value);

    response->set_ivalue(newvalue);

    done->Run();
}

void mf::SessionMediator::modify_surface(
    google::protobuf::RpcController*, // controller,
    const mir::protobuf::SurfaceModifications* request,
    mir::protobuf::Void* /*response*/,
    google::protobuf::Closure* done)
{
    auto const& surface_specification = request->surface_specification();

    auto const session = weak_session.lock();
    if (!session)
        BOOST_THROW_EXCEPTION(std::logic_error("Invalid application session"));

    msh::SurfaceSpecification mods;

#define COPY_IF_SET(name)\
    if (surface_specification.has_##name())\
    mods.name = decltype(mods.name.value())(surface_specification.name())

    COPY_IF_SET(width);
    COPY_IF_SET(height);
    COPY_IF_SET(pixel_format);
    COPY_IF_SET(buffer_usage);
    COPY_IF_SET(name);
    COPY_IF_SET(output_id);
    COPY_IF_SET(type);
    COPY_IF_SET(state);
    COPY_IF_SET(preferred_orientation);
    COPY_IF_SET(parent_id);
    // aux_rect is a special case (below)
    COPY_IF_SET(edge_attachment);
    COPY_IF_SET(min_width);
    COPY_IF_SET(min_height);
    COPY_IF_SET(max_width);
    COPY_IF_SET(max_height);
    COPY_IF_SET(width_inc);
    COPY_IF_SET(height_inc);
    // min_aspect is a special case (below)
    // max_aspect is a special case (below)

#undef COPY_IF_SET

    if (surface_specification.has_aux_rect())
    {
        auto const& rect = surface_specification.aux_rect();
        mods.aux_rect = {{rect.left(), rect.top()}, {rect.width(), rect.height()}};
    }

    if (surface_specification.has_min_aspect())
        mods.min_aspect =
        {
            surface_specification.min_aspect().width(),
            surface_specification.min_aspect().height()
        };

    if (surface_specification.has_max_aspect())
        mods.max_aspect =
        {
            surface_specification.max_aspect().width(),
            surface_specification.max_aspect().height()
        };

    auto const id = mf::SurfaceId(request->surface_id().value());

    shell->modify_surface(session, id, mods);

    done->Run();
}

void mf::SessionMediator::configure_display(
    ::google::protobuf::RpcController*,
    const ::mir::protobuf::DisplayConfiguration* request,
    ::mir::protobuf::DisplayConfiguration* response,
    ::google::protobuf::Closure* done)
{
    auto session = weak_session.lock();

    if (session.get() == nullptr)
        BOOST_THROW_EXCEPTION(std::logic_error("Invalid application session"));

    report->session_configure_display_called(session->name());

    auto config = display_changer->active_configuration();

    config->for_each_output([&](mg::UserDisplayConfigurationOutput& dest){
        unsigned id = dest.id.as_value();
        int n = 0;
        for (; n < request->display_output_size(); ++n)
        {
            if (request->display_output(n).output_id() == id)
                break;
        }
        if (n >= request->display_output_size())
            return;

        auto& src = request->display_output(n);
        dest.used = src.used();
        dest.top_left = geom::Point{src.position_x(),
                src.position_y()};
        dest.current_mode_index = src.current_mode();
        dest.current_format =
                static_cast<MirPixelFormat>(src.current_format());
        dest.power_mode = static_cast<MirPowerMode>(src.power_mode());
        dest.orientation = static_cast<MirOrientation>(src.orientation());
    });

    display_changer->configure(session, config);
    auto display_config = display_changer->active_configuration();
    mfd::pack_protobuf_display_configuration(*response, *display_config);

    done->Run();
}

void mf::SessionMediator::create_screencast(
    google::protobuf::RpcController*,
    const mir::protobuf::ScreencastParameters* parameters,
    mir::protobuf::Screencast* protobuf_screencast,
    google::protobuf::Closure* done)
{
    static auto const msg_type = mg::BufferIpcMsgType::full_msg;

    geom::Rectangle const region{
        {parameters->region().left(), parameters->region().top()},
        {parameters->region().width(), parameters->region().height()}
    };
    geom::Size const size{parameters->width(), parameters->height()};
    MirPixelFormat const pixel_format = static_cast<MirPixelFormat>(parameters->pixel_format());

    auto screencast_session_id = screencast->create_session(region, size, pixel_format);
    auto buffer = screencast->capture(screencast_session_id);

    protobuf_screencast->mutable_screencast_id()->set_value(
        screencast_session_id.as_value());

    protobuf_screencast->mutable_buffer_stream()->mutable_id()->set_value(
        screencast_session_id.as_value());
    pack_protobuf_buffer(*protobuf_screencast->mutable_buffer_stream()->mutable_buffer(),
                         buffer.get(),
                         msg_type);

    done->Run();
}

void mf::SessionMediator::release_screencast(
    google::protobuf::RpcController*,
    const mir::protobuf::ScreencastId* protobuf_screencast_id,
    mir::protobuf::Void*,
    google::protobuf::Closure* done)
{
    ScreencastSessionId const screencast_session_id{
        protobuf_screencast_id->value()};
    screencast->destroy_session(screencast_session_id);
    done->Run();
}

void mf::SessionMediator::screencast_buffer(
    google::protobuf::RpcController*,
    const mir::protobuf::ScreencastId* protobuf_screencast_id,
    mir::protobuf::Buffer* protobuf_buffer,
    google::protobuf::Closure* done)
{
    static auto const msg_type = mg::BufferIpcMsgType::update_msg;
    ScreencastSessionId const screencast_session_id{
        protobuf_screencast_id->value()};

    auto buffer = screencast->capture(screencast_session_id);

    pack_protobuf_buffer(*protobuf_buffer,
                         buffer.get(),
                         msg_type);

    done->Run();
}

void mf::SessionMediator::create_buffer_stream(google::protobuf::RpcController*,
    mir::protobuf::BufferStreamParameters const* request,
    mir::protobuf::BufferStream* response,
    google::protobuf::Closure* done)
{
    auto const session = weak_session.lock();

    if (session.get() == nullptr)
        BOOST_THROW_EXCEPTION(std::logic_error("Invalid application session"));

    report->session_create_surface_called(session->name());
    
    auto const usage = (request->buffer_usage() == mir_buffer_usage_hardware) ?
        mg::BufferUsage::hardware : mg::BufferUsage::software;

    auto stream_size = geom::Size{geom::Width{request->width()}, geom::Height{request->height()}};
    mg::BufferProperties props(stream_size,
        static_cast<MirPixelFormat>(request->pixel_format()),
        usage);
    
    auto const buffer_stream_id = session->create_buffer_stream(props);
    auto stream = session->get_buffer_stream(buffer_stream_id);
    
    response->mutable_id()->set_value(buffer_stream_id.as_value());
    response->set_pixel_format(stream->pixel_format());

    // TODO: Is it guaranteed we get the buffer usage we want?
    response->set_buffer_usage(request->buffer_usage());

    advance_buffer(buffer_stream_id, *stream, buffer_stream_tracker.last_buffer(buffer_stream_id),
        [this, response, done, session]
        (graphics::Buffer* client_buffer, graphics::BufferIpcMsgType msg_type)
        {
            auto buffer = response->mutable_buffer();
            pack_protobuf_buffer(*buffer, client_buffer, msg_type);

            done->Run();
        });
}

void mf::SessionMediator::release_buffer_stream(google::protobuf::RpcController*,
    const mir::protobuf::BufferStreamId* request,
    mir::protobuf::Void*,
    google::protobuf::Closure* done)
{
    auto session = weak_session.lock();

    if (session.get() == nullptr)
        BOOST_THROW_EXCEPTION(std::logic_error("Invalid application session"));

    report->session_create_surface_called(session->name());

    auto const id = BufferStreamId(request->value());

    session->destroy_buffer_stream(id);
    buffer_stream_tracker.remove_buffer_stream(id);

    done->Run();
}


std::function<void(std::shared_ptr<mf::Session> const&)> mf::SessionMediator::prompt_session_connect_handler() const
{
    return [this](std::shared_ptr<mf::Session> const& session)
    {
        auto prompt_session = weak_prompt_session.lock();
        if (prompt_session.get() == nullptr)
            BOOST_THROW_EXCEPTION(std::logic_error("Invalid prompt session"));

        shell->add_prompt_provider_for(prompt_session, session);
    };
}

namespace
{
void throw_if_unsuitable_for_cursor(mf::BufferStream& stream)
{
    if (stream.pixel_format() != mir_pixel_format_argb_8888)
        BOOST_THROW_EXCEPTION(std::logic_error("Only argb8888 buffer streams may currently be attached to the cursor"));
}
}

void mf::SessionMediator::configure_cursor(
    google::protobuf::RpcController*,
    mir::protobuf::CursorSetting const* cursor_request,
    mir::protobuf::Void* /* void_response */,
    google::protobuf::Closure* done)
{
    auto session = weak_session.lock();

    if (session.get() == nullptr)
        BOOST_THROW_EXCEPTION(std::logic_error("Invalid application session"));

    report->session_configure_surface_cursor_called(session->name());

    auto const id = mf::SurfaceId(cursor_request->surfaceid().value());
    auto const surface = session->get_surface(id);

    if (cursor_request->has_name())
    {
        auto const& image = cursor_images->image(cursor_request->name(), mi::default_cursor_size);
        surface->set_cursor_image(image);
    }
    else if (cursor_request->has_buffer_stream())
    {
        auto const& stream_id = mf::BufferStreamId(cursor_request->buffer_stream().value());
        auto hotspot = geom::Displacement{cursor_request->hotspot_x(), cursor_request->hotspot_y()};
        auto stream = session->get_buffer_stream(stream_id);

        throw_if_unsuitable_for_cursor(*stream);

        surface->set_cursor_stream(stream, hotspot);
    }
    else
    {
        surface->set_cursor_image({});
    }

    done->Run();
}

void mf::SessionMediator::new_fds_for_prompt_providers(
    ::google::protobuf::RpcController* ,
    ::mir::protobuf::SocketFDRequest const* parameters,
    ::mir::protobuf::SocketFD* response,
    ::google::protobuf::Closure* done)
{
    auto session = weak_session.lock();

    if (session.get() == nullptr)
        BOOST_THROW_EXCEPTION(std::logic_error("Invalid application session"));

    auto const connect_handler = prompt_session_connect_handler();

    auto const fds_requested = parameters->number();

    // < 1 is illogical, > 42 is unreasonable
    if (fds_requested < 1 || fds_requested > 42)
        BOOST_THROW_EXCEPTION(std::runtime_error("number of fds requested out of range"));

    for (auto i  = 0; i != fds_requested; ++i)
    {
        auto const fd = connection_context.fd_for_new_client(connect_handler);
        response->add_fd(fd);
        resource_cache->save_fd(response, mir::Fd{fd});
    }

    done->Run();
}

void mf::SessionMediator::translate_surface_to_screen(
    ::google::protobuf::RpcController* ,
    ::mir::protobuf::CoordinateTranslationRequest const* request,
    ::mir::protobuf::CoordinateTranslationResponse* response,
    ::google::protobuf::Closure *done)
{
    auto session = weak_session.lock();

    if (session.get() == nullptr)
        BOOST_THROW_EXCEPTION(std::logic_error("Invalid application session"));

    auto const id = mf::SurfaceId(request->surfaceid().value());

    auto const coords = translator->surface_to_screen(session->get_surface(id),
                                                      request->x(),
                                                      request->y());

    response->set_x(coords.x.as_uint32_t());
    response->set_y(coords.y.as_uint32_t());

    done->Run();
}

void mf::SessionMediator::drm_auth_magic(
    google::protobuf::RpcController* /*controller*/,
    const mir::protobuf::DRMMagic* request,
    mir::protobuf::DRMAuthMagicStatus* response,
    google::protobuf::Closure* done)
{
    auto session = weak_session.lock();

    if (session.get() == nullptr)
        BOOST_THROW_EXCEPTION(std::logic_error("Invalid application session"));

    report->session_drm_auth_magic_called(session->name());

    auto const magic = request->magic();

    MirMesaAuthMagicRequest const auth_magic_request{magic};
    mg::PlatformOperationMessage platform_request;
    platform_request.data.resize(sizeof(auth_magic_request));
    std::memcpy(platform_request.data.data(), &auth_magic_request, sizeof(auth_magic_request));

    auto const platform_response = ipc_operations->platform_operation(
        MirMesaPlatformOperation::auth_magic, platform_request);

    MirMesaAuthMagicResponse auth_magic_response{-1};
    std::memcpy(&auth_magic_response, platform_response.data.data(),
                platform_response.data.size());
    response->set_status_code(auth_magic_response.status);

    done->Run();
}

void mf::SessionMediator::platform_operation(
    google::protobuf::RpcController* /*controller*/,
    mir::protobuf::PlatformOperationMessage const* request,
    mir::protobuf::PlatformOperationMessage* response,
    google::protobuf::Closure* done)
{
    auto session = weak_session.lock();

    if (session.get() == nullptr)
        BOOST_THROW_EXCEPTION(std::logic_error("Invalid application session"));

    mg::PlatformOperationMessage platform_request;
    unsigned int const opcode = request->opcode();
    platform_request.data.assign(request->data().begin(),
                                 request->data().end());
    platform_request.fds.assign(request->fd().begin(),
                                request->fd().end());

    auto const& platform_response = ipc_operations->platform_operation(opcode, platform_request);

    response->set_opcode(opcode);
    response->set_data(platform_response.data.data(),
                       platform_response.data.size());
    for (auto fd : platform_response.fds)
    {
        response->add_fd(fd);
        resource_cache->save_fd(response, mir::Fd{fd});
    }

    done->Run();
}

void mf::SessionMediator::start_prompt_session(
    ::google::protobuf::RpcController*,
    const ::mir::protobuf::PromptSessionParameters* request,
    ::mir::protobuf::Void* /*response*/,
    ::google::protobuf::Closure* done)
{
    auto const session = weak_session.lock();

    if (!session)
        BOOST_THROW_EXCEPTION(std::logic_error("Invalid application session"));

    if (weak_prompt_session.lock())
        BOOST_THROW_EXCEPTION(std::runtime_error("Cannot start another prompt session"));

    ms::PromptSessionCreationParameters parameters;
    parameters.application_pid = request->application_pid();

    report->session_start_prompt_session_called(session->name(), parameters.application_pid);

    weak_prompt_session = shell->start_prompt_session_for(session, parameters);

    done->Run();
}

void mf::SessionMediator::stop_prompt_session(
    ::google::protobuf::RpcController*,
    const ::mir::protobuf::Void*,
    ::mir::protobuf::Void*,
    ::google::protobuf::Closure* done)
{
    auto const session = weak_session.lock();

    if (!session)
        BOOST_THROW_EXCEPTION(std::logic_error("Invalid application session"));

    auto const prompt_session = weak_prompt_session.lock();

    if (!prompt_session)
        BOOST_THROW_EXCEPTION(std::logic_error("Invalid prompt session"));

    weak_prompt_session.reset();

    report->session_stop_prompt_session_called(session->name());

    shell->stop_prompt_session(prompt_session);

    done->Run();
}

void mf::SessionMediator::pack_protobuf_buffer(
    protobuf::Buffer& protobuf_buffer,
    graphics::Buffer* graphics_buffer,
    mg::BufferIpcMsgType buffer_msg_type)
{
    protobuf_buffer.set_buffer_id(graphics_buffer->id().as_value());

    mfd::ProtobufBufferPacker packer{&protobuf_buffer};
    ipc_operations->pack_buffer(packer, *graphics_buffer, buffer_msg_type);

    for(auto const& fd : packer.fds())
        resource_cache->save_fd(&protobuf_buffer, fd);
}<|MERGE_RESOLUTION|>--- conflicted
+++ resolved
@@ -262,11 +262,7 @@
 
     auto stream = surface->primary_buffer_stream();
     auto stream_id = mf::BufferStreamId(surf_id.as_value());
-<<<<<<< HEAD
-    advance_buffer(stream_id, *stream, buffer_stream_tracker.last_buffer(stream_id), lock,
-=======
-    advance_buffer(stream_id, *surface, buffer_stream_tracker.last_buffer(stream_id),
->>>>>>> 77993f09
+    advance_buffer(stream_id, *stream, buffer_stream_tracker.last_buffer(stream_id),
         [this, surf_id, response, done, session]
         (graphics::Buffer* client_buffer, graphics::BufferIpcMsgType msg_type)
         {
@@ -299,11 +295,7 @@
     auto stream = surface->primary_buffer_stream();
     auto stream_id = mf::BufferStreamId{surf_id.as_value()};
 
-<<<<<<< HEAD
-    advance_buffer(stream_id, *stream, buffer_stream_tracker.last_buffer(stream_id), lock,
-=======
-    advance_buffer(stream_id, *surface, buffer_stream_tracker.last_buffer(stream_id),
->>>>>>> 77993f09
+    advance_buffer(stream_id, *stream, buffer_stream_tracker.last_buffer(stream_id),
         [this, response, done]
         (graphics::Buffer* client_buffer, graphics::BufferIpcMsgType msg_type)
         {
