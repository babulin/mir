/*
 * Copyright © 2012, 2014 Canonical Ltd.
 *
 * This program is free software: you can redistribute it and/or modify it
 * under the terms of the GNU General Public License version 3,
 * as published by the Free Software Foundation.
 *
 * This program is distributed in the hope that it will be useful,
 * but WITHOUT ANY WARRANTY; without even the implied warranty of
 * MERCHANTABILITY or FITNESS FOR A PARTICULAR PURPOSE.  See the
 * GNU General Public License for more details.
 *
 * You should have received a copy of the GNU General Public License
 * along with this program.  If not, see <http://www.gnu.org/licenses/>.
 *
 * Authored by: Alan Griffiths <alan@octopull.co.uk>
 */

#include "protobuf_message_processor.h"
#include "mir/frontend/message_processor_report.h"
#include "mir/frontend/protobuf_message_sender.h"
#include "mir/frontend/template_protobuf_message_processor.h"

#include "mir_protobuf_wire.pb.h"

namespace mfd = mir::frontend::detail;

namespace
{
template<class Response>
std::vector<int32_t> extract_fds_from(Response* response)
{
    std::vector<int32_t> fd(response->fd().data(), response->fd().data() + response->fd().size());
    response->clear_fd();
    response->set_fds_on_side_channel(fd.size());
    return fd;
}
}

mfd::ProtobufMessageProcessor::ProtobufMessageProcessor(
    std::shared_ptr<ProtobufMessageSender> const& sender,
    std::shared_ptr<protobuf::DisplayServer> const& display_server,
    std::shared_ptr<MessageProcessorReport> const& report) :
    sender(sender),
    display_server(display_server),
    report(report)
{
}

namespace mir
{
namespace frontend
{
namespace detail
{
template<> struct result_ptr_t<::mir::protobuf::Buffer>     { typedef ::mir::protobuf::Buffer* type; };
template<> struct result_ptr_t<::mir::protobuf::Connection> { typedef ::mir::protobuf::Connection* type; };
template<> struct result_ptr_t<::mir::protobuf::Surface>    { typedef ::mir::protobuf::Surface* type; };
<<<<<<< HEAD

template<>
void invoke(
    ProtobufMessageProcessor* self,
    protobuf::DisplayServer* server,
    void (protobuf::DisplayServer::*function)(
        ::google::protobuf::RpcController* controller,
        const protobuf::SurfaceId* request,
        protobuf::Buffer* response,
        ::google::protobuf::Closure* done),
        Invocation const& invocation)
{
    protobuf::SurfaceId parameter_message;
    parameter_message.ParseFromString(invocation.parameters());
    auto const result_message = std::make_shared<protobuf::Buffer>();

    auto const callback =
        google::protobuf::NewCallback<
            ProtobufMessageProcessor,
            ::google::protobuf::uint32,
             std::shared_ptr<protobuf::Buffer>>(
                self,
                &ProtobufMessageProcessor::send_response,
                invocation.id(),
                result_message);

    try
    {
        (server->*function)(
            0,
            &parameter_message,
            result_message.get(),
            callback);
    }
    catch (std::exception const& x)
    {
        delete callback;
        result_message->set_error(boost::diagnostic_information(x));
        self->send_response(invocation.id(), result_message);
    }
}

=======
template<> struct result_ptr_t<::mir::protobuf::Screencast> { typedef ::mir::protobuf::Screencast* type; };
>>>>>>> 22be642d
}
}
}


const std::string& mfd::Invocation::method_name() const
{
    return invocation.method_name();
}

const std::string& mfd::Invocation::parameters() const
{
    return invocation.parameters();
}

google::protobuf::uint32 mfd::Invocation::id() const
{
    return invocation.id();
}


bool mfd::ProtobufMessageProcessor::dispatch(Invocation const& invocation)
{
    report->received_invocation(display_server.get(), invocation.id(), invocation.method_name());

    bool result = true;

    try
    {
        // TODO comparing strings in an if-else chain isn't efficient.
        // It is probably possible to generate a Trie at compile time.
        if ("connect" == invocation.method_name())
        {
            invoke(this, display_server.get(), &protobuf::DisplayServer::connect, invocation);
        }
        else if ("create_surface" == invocation.method_name())
        {
            invoke(this, display_server.get(), &protobuf::DisplayServer::create_surface, invocation);
        }
        else if ("next_buffer" == invocation.method_name())
        {
            invoke(this, display_server.get(), &protobuf::DisplayServer::next_buffer, invocation);
        }
        else if ("release_surface" == invocation.method_name())
        {
            invoke(this, display_server.get(), &protobuf::DisplayServer::release_surface, invocation);
        }
        else if ("test_file_descriptors" == invocation.method_name())
        {
            invoke(this, display_server.get(), &protobuf::DisplayServer::test_file_descriptors, invocation);
        }
        else if ("drm_auth_magic" == invocation.method_name())
        {
            invoke(this, display_server.get(), &protobuf::DisplayServer::drm_auth_magic, invocation);
        }
        else if ("configure_display" == invocation.method_name())
        {
            invoke(this, display_server.get(), &protobuf::DisplayServer::configure_display, invocation);
        }
        else if ("configure_surface" == invocation.method_name())
        {
            invoke(this, display_server.get(), &protobuf::DisplayServer::configure_surface, invocation);
        }
        else if ("create_screencast" == invocation.method_name())
        {
            invoke(this, display_server.get(), &protobuf::DisplayServer::create_screencast, invocation);
        }
        else if ("screencast_buffer" == invocation.method_name())
        {
            invoke(this, display_server.get(), &protobuf::DisplayServer::screencast_buffer, invocation);
        }
        else if ("release_screencast" == invocation.method_name())
        {
            invoke(this, display_server.get(), &protobuf::DisplayServer::release_screencast, invocation);
        }
        else if ("disconnect" == invocation.method_name())
        {
            invoke(this, display_server.get(), &protobuf::DisplayServer::disconnect, invocation);
            result = false;
        }
        else
        {
            report->unknown_method(display_server.get(), invocation.id(), invocation.method_name());
            result = false;
        }
    }
    catch (std::exception const& error)
    {
        report->exception_handled(display_server.get(), invocation.id(), error);
        result = false;
    }

    report->completed_invocation(display_server.get(), invocation.id(), result);

    return result;
}

void mfd::ProtobufMessageProcessor::send_response(::google::protobuf::uint32 id, ::google::protobuf::Message* response)
{
    sender->send_response(id, response, {});
}

void mfd::ProtobufMessageProcessor::send_response(::google::protobuf::uint32 id, mir::protobuf::Buffer* response)
{
    const auto& fd = extract_fds_from(response);
    sender->send_response(id, response, {fd});
}

void mfd::ProtobufMessageProcessor::send_response(::google::protobuf::uint32 id, std::shared_ptr<protobuf::Buffer> response)
{
    send_response(id, response.get());
}

void mfd::ProtobufMessageProcessor::send_response(::google::protobuf::uint32 id, mir::protobuf::Connection* response)
{
    const auto& fd = response->has_platform() ?
        extract_fds_from(response->mutable_platform()) :
        std::vector<int32_t>();

    sender->send_response(id, response, {fd});
}

void mfd::ProtobufMessageProcessor::send_response(::google::protobuf::uint32 id, mir::protobuf::Surface* response)
{
    auto const& surface_fd = extract_fds_from(response);
    const auto& buffer_fd = response->has_buffer() ?
        extract_fds_from(response->mutable_buffer()) :
        std::vector<int32_t>();

    sender->send_response(id, response, {surface_fd, buffer_fd});
}

void mfd::ProtobufMessageProcessor::send_response(
    ::google::protobuf::uint32 id, mir::protobuf::Screencast* response)
{
    auto const& buffer_fd = response->has_buffer() ?
        extract_fds_from(response->mutable_buffer()) :
        std::vector<int32_t>();

    sender->send_response(id, response, {buffer_fd});
}<|MERGE_RESOLUTION|>--- conflicted
+++ resolved
@@ -56,7 +56,7 @@
 template<> struct result_ptr_t<::mir::protobuf::Buffer>     { typedef ::mir::protobuf::Buffer* type; };
 template<> struct result_ptr_t<::mir::protobuf::Connection> { typedef ::mir::protobuf::Connection* type; };
 template<> struct result_ptr_t<::mir::protobuf::Surface>    { typedef ::mir::protobuf::Surface* type; };
-<<<<<<< HEAD
+template<> struct result_ptr_t<::mir::protobuf::Screencast> { typedef ::mir::protobuf::Screencast* type; };
 
 template<>
 void invoke(
@@ -98,10 +98,6 @@
         self->send_response(invocation.id(), result_message);
     }
 }
-
-=======
-template<> struct result_ptr_t<::mir::protobuf::Screencast> { typedef ::mir::protobuf::Screencast* type; };
->>>>>>> 22be642d
 }
 }
 }
