--- conflicted
+++ resolved
@@ -136,39 +136,6 @@
     sender->send(send_response_buffer);
 }
 
-<<<<<<< HEAD
-void mfd::ProtobufMessageProcessor::send_event(MirEvent const& e)
-{
-    // In future we might send multiple events, or insert them into messages
-    // containing other responses, but for now we send them individually.
-    mir::protobuf::EventSequence seq;
-    mir::protobuf::Event *ev = seq.add_event();
-    ev->set_raw(&e, sizeof(MirEvent));
-
-    std::string buffer;
-    buffer.reserve(serialization_buffer_size);
-    seq.SerializeToString(&buffer);
-
-    mir::protobuf::wire::Result result;
-    result.add_events(buffer);
-
-    result.SerializeToString(&buffer);
-
-    sender->send(buffer);
-}
-
-void mfd::ProtobufMessageProcessor::handle_event(MirEvent const& e)
-{
-    // Limit the types of events we wish to send over protobuf, for now.
-    if (e.type == mir_event_type_surface)
-    {
-        send_event(e);
-        report->sent_event(display_server.get(), e.surface);
-    }
-}
-
-=======
->>>>>>> 98a144f8
 bool mfd::ProtobufMessageProcessor::dispatch(mir::protobuf::wire::Invocation const& invocation)
 {
     report->received_invocation(display_server.get(), invocation.id(), invocation.method_name());
