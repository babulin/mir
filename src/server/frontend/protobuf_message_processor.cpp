/*
 * Copyright © 2012, 2014 Canonical Ltd.
 *
 * This program is free software: you can redistribute it and/or modify it
 * under the terms of the GNU General Public License version 3,
 * as published by the Free Software Foundation.
 *
 * This program is distributed in the hope that it will be useful,
 * but WITHOUT ANY WARRANTY; without even the implied warranty of
 * MERCHANTABILITY or FITNESS FOR A PARTICULAR PURPOSE.  See the
 * GNU General Public License for more details.
 *
 * You should have received a copy of the GNU General Public License
 * along with this program.  If not, see <http://www.gnu.org/licenses/>.
 *
 * Authored by: Alan Griffiths <alan@octopull.co.uk>
 */

#include "display_server.h"
#include "protobuf_message_processor.h"
#include "mir/frontend/message_processor_report.h"
#include "mir/frontend/protobuf_message_sender.h"
#include "mir/frontend/template_protobuf_message_processor.h"

#include "mir_protobuf_wire.pb.h"

namespace mfd = mir::frontend::detail;

namespace
{
template<class Response>
std::vector<mir::Fd> extract_fds_from(Response* response)
{
    std::vector<mir::Fd> fd;
    for(auto i = 0; i < response->fd().size(); ++i)
        fd.emplace_back(mir::Fd(dup(response->fd().data()[i])));
    response->clear_fd();
    response->set_fds_on_side_channel(fd.size());
    return fd;
}
}

mfd::ProtobufMessageProcessor::ProtobufMessageProcessor(
    std::shared_ptr<ProtobufMessageSender> const& sender,
    std::shared_ptr<DisplayServer> const& display_server,
    std::shared_ptr<MessageProcessorReport> const& report) :
    sender(sender),
    display_server(display_server),
    report(report)
{
}

namespace mir
{
namespace frontend
{
namespace detail
{
template<> struct result_ptr_t<::mir::protobuf::Buffer>     { typedef ::mir::protobuf::Buffer* type; };
template<> struct result_ptr_t<::mir::protobuf::Connection> { typedef ::mir::protobuf::Connection* type; };
template<> struct result_ptr_t<::mir::protobuf::Surface>    { typedef ::mir::protobuf::Surface* type; };
template<> struct result_ptr_t<::mir::protobuf::Screencast> { typedef ::mir::protobuf::Screencast* type; };
template<> struct result_ptr_t<mir::protobuf::SocketFD>     { typedef ::mir::protobuf::SocketFD* type; };

//The exchange_buffer and next_buffer calls can complete on a different thread than the
//one the invocation was called on. Make sure to preserve the result resource. 
template<class ParameterMessage>
void invoke_and_ensure_any_thread_can_complete(
    ProtobufMessageProcessor* self,
    DisplayServer* server,
    void (mir::protobuf::DisplayServer::*function)(
        ::google::protobuf::RpcController* controller,
        const ParameterMessage* request,
        protobuf::Buffer* response,
        ::google::protobuf::Closure* done),
        Invocation const& invocation)
{
    ParameterMessage parameter_message;
    parameter_message.ParseFromString(invocation.parameters());
    auto const result_message = std::make_shared<protobuf::Buffer>();

    auto const callback =
        google::protobuf::NewCallback<
            ProtobufMessageProcessor,
            ::google::protobuf::uint32,
             std::shared_ptr<protobuf::Buffer>>(
                self,
                &ProtobufMessageProcessor::send_response,
                invocation.id(),
                result_message);

    try
    {
        (server->*function)(
            0,
            &parameter_message,
            result_message.get(),
            callback);
    }
    catch (std::exception const& x)
    {
        delete callback;
        result_message->set_error(boost::diagnostic_information(x));
        self->send_response(invocation.id(), result_message);
    }
}
}
}
}


const std::string& mfd::Invocation::method_name() const
{
    return invocation.method_name();
}

const std::string& mfd::Invocation::parameters() const
{
    return invocation.parameters();
}

google::protobuf::uint32 mfd::Invocation::id() const
{
    return invocation.id();
}

void mfd::ProtobufMessageProcessor::client_pid(int pid)
{
    display_server->client_pid(pid);
}

bool mfd::ProtobufMessageProcessor::dispatch(
    Invocation const& invocation,
    std::vector<mir::Fd> const& side_channel_fds)
{
    for(auto &fd : side_channel_fds)
    {
        char file_buffer[32];
        read(fd, file_buffer, sizeof(file_buffer));
            printf("fb---->_>_ %s\n", file_buffer);
    }
    (void) side_channel_fds;

    report->received_invocation(display_server.get(), invocation.id(), invocation.method_name());

    bool result = true;

    try
    {
        // TODO comparing strings in an if-else chain isn't efficient.
        // It is probably possible to generate a Trie at compile time.
        if ("connect" == invocation.method_name())
        {
            invoke(this, display_server.get(), &DisplayServer::connect, invocation);
        }
        else if ("create_surface" == invocation.method_name())
        {
            invoke(this, display_server.get(), &DisplayServer::create_surface, invocation);
        }
        else if ("next_buffer" == invocation.method_name())
        {
            invoke_and_ensure_any_thread_can_complete(
                this, display_server.get(), &DisplayServer::next_buffer, invocation);
        }
        else if ("exchange_buffer" == invocation.method_name())
        {
<<<<<<< HEAD
            //invocation.sied
            printf("EXCHANGING. %i\n", (int) side_channel_fds.size());
            try{
            invoke(this, display_server.get(), &DisplayServer::exchange_buffer, invocation);
            } catch(std::runtime_error& e){printf("EXCHANGE ERR %s\n", e.what());} catch(...){printf("other.\n");}
            printf("complete EXCHANGING.\n");
=======
            invoke_and_ensure_any_thread_can_complete(
                this, display_server.get(), &DisplayServer::exchange_buffer, invocation);
>>>>>>> 08c8d4e5
        }
        else if ("release_surface" == invocation.method_name())
        {
            invoke(this, display_server.get(), &DisplayServer::release_surface, invocation);
        }
        else if ("drm_auth_magic" == invocation.method_name())
        {
            invoke(this, display_server.get(), &DisplayServer::drm_auth_magic, invocation);
        }
        else if ("configure_display" == invocation.method_name())
        {
            invoke(this, display_server.get(), &DisplayServer::configure_display, invocation);
        }
        else if ("configure_surface" == invocation.method_name())
        {
            invoke(this, display_server.get(), &DisplayServer::configure_surface, invocation);
        }
        else if ("create_screencast" == invocation.method_name())
        {
            invoke(this, display_server.get(), &DisplayServer::create_screencast, invocation);
        }
        else if ("screencast_buffer" == invocation.method_name())
        {
            invoke(this, display_server.get(), &DisplayServer::screencast_buffer, invocation);
        }
        else if ("release_screencast" == invocation.method_name())
        {
            invoke(this, display_server.get(), &DisplayServer::release_screencast, invocation);
        }
        else if ("configure_cursor" == invocation.method_name())
        {
            invoke(this, display_server.get(), &protobuf::DisplayServer::configure_cursor, invocation);
        }
        else if ("new_fds_for_prompt_providers" == invocation.method_name())
        {
            invoke(this, display_server.get(), &protobuf::DisplayServer::new_fds_for_prompt_providers, invocation);
        }
        else if ("start_prompt_session" == invocation.method_name())
        {
            invoke(this, display_server.get(), &protobuf::DisplayServer::start_prompt_session, invocation);
        }
        else if ("stop_prompt_session" == invocation.method_name())
        {
            invoke(this, display_server.get(), &protobuf::DisplayServer::stop_prompt_session, invocation);
        }
        else if ("disconnect" == invocation.method_name())
        {
            invoke(this, display_server.get(), &DisplayServer::disconnect, invocation);
            result = false;
        }
        else
        {
            report->unknown_method(display_server.get(), invocation.id(), invocation.method_name());
            result = false;
        }
    }
    catch (std::exception const& error)
    {
        report->exception_handled(display_server.get(), invocation.id(), error);
        result = false;
    }

    report->completed_invocation(display_server.get(), invocation.id(), result);

    return result;
}

void mfd::ProtobufMessageProcessor::send_response(::google::protobuf::uint32 id, ::google::protobuf::Message* response)
{
    sender->send_response(id, response, {});
}

void mfd::ProtobufMessageProcessor::send_response(::google::protobuf::uint32 id, mir::protobuf::Buffer* response)
{
    printf("BUFFER SEND.\n");
    sender->send_response(id, response, {extract_fds_from(response)});
}

void mfd::ProtobufMessageProcessor::send_response(::google::protobuf::uint32 id, std::shared_ptr<protobuf::Buffer> response)
{
    printf("BUFFER SEND2.\n");
    send_response(id, response.get());
}

void mfd::ProtobufMessageProcessor::send_response(::google::protobuf::uint32 id, mir::protobuf::Connection* response)
{
    if (response->has_platform())
        sender->send_response(id, response, {extract_fds_from(response->mutable_platform())});
    else
        sender->send_response(id, response, {});
}

void mfd::ProtobufMessageProcessor::send_response(::google::protobuf::uint32 id, mir::protobuf::Surface* response)
{
    if (response->has_buffer())
        sender->send_response(id, response, {extract_fds_from(response), extract_fds_from(response->mutable_buffer())});
    else
        sender->send_response(id, response, {extract_fds_from(response)});
}

void mfd::ProtobufMessageProcessor::send_response(
    ::google::protobuf::uint32 id, mir::protobuf::Screencast* response)
{
    if (response->has_buffer())
        sender->send_response(id, response, {extract_fds_from(response->mutable_buffer())});
    else
        sender->send_response(id, response, {});
}

void mfd::ProtobufMessageProcessor::send_response(::google::protobuf::uint32 id, mir::protobuf::SocketFD* response)
{
    sender->send_response(id, response, {extract_fds_from(response)});
}<|MERGE_RESOLUTION|>--- conflicted
+++ resolved
@@ -164,17 +164,13 @@
         }
         else if ("exchange_buffer" == invocation.method_name())
         {
-<<<<<<< HEAD
             //invocation.sied
             printf("EXCHANGING. %i\n", (int) side_channel_fds.size());
             try{
-            invoke(this, display_server.get(), &DisplayServer::exchange_buffer, invocation);
+            invoke_and_ensure_any_thread_can_complete(
+                this, display_server.get(), &DisplayServer::exchange_buffer, invocation);
             } catch(std::runtime_error& e){printf("EXCHANGE ERR %s\n", e.what());} catch(...){printf("other.\n");}
             printf("complete EXCHANGING.\n");
-=======
-            invoke_and_ensure_any_thread_can_complete(
-                this, display_server.get(), &DisplayServer::exchange_buffer, invocation);
->>>>>>> 08c8d4e5
         }
         else if ("release_surface" == invocation.method_name())
         {
