--- conflicted
+++ resolved
@@ -64,17 +64,12 @@
 
     virtual std::shared_ptr<compositor::Buffer> client_buffer() const;
 
-<<<<<<< HEAD
-    int configure(MirSurfaceAttrib attrib, int value);
-    MirSurfaceType type() const;
-    bool set_type(MirSurfaceType t);
+    virtual int configure(MirSurfaceAttrib attrib, int value);
+    virtual MirSurfaceType type() const;
+    virtual bool set_type(MirSurfaceType t);
 
-    bool supports_input() const;
-    int client_input_fd() const;
-=======
     virtual bool supports_input() const;
     virtual int client_input_fd() const;
->>>>>>> 426d52ec
 
 private:
     std::shared_ptr<SurfaceBuilder> const builder;
