/*
 * Copyright © 2012-2014 Canonical Ltd.
 *
 * This program is free software: you can redistribute it and/or modify it
 * under the terms of the GNU General Public License version 3,
 * as published by the Free Software Foundation.
 *
 * This program is distributed in the hope that it will be useful,
 * but WITHOUT ANY WARRANTY; without even the implied warranty of
 * MERCHANTABILITY or FITNESS FOR A PARTICULAR PURPOSE.  See the
 * GNU General Public License for more details.
 *
 * You should have received a copy of the GNU General Public License
 * along with this program.  If not, see <http://www.gnu.org/licenses/>.
 *
 * Authored by: Alan Griffiths <alan@octopull.co.uk>
 */

#include "mir/default_server_configuration.h"
#include "mir/options/default_configuration.h"
#include "mir/abnormal_exit.h"
#include "mir/asio_main_loop.h"
#include "mir/default_server_status_listener.h"
#include "mir/emergency_cleanup.h"
#include "mir/default_configuration.h"

#include "mir/options/program_option.h"
#include "mir/frontend/session_credentials.h"
#include "mir/frontend/session_authorizer.h"
#include "mir/scene/surface_configurator.h"
#include "mir/graphics/cursor.h"
#include "mir/scene/null_session_listener.h"
#include "mir/graphics/display.h"
#include "mir/input/cursor_listener.h"
#include "mir/input/vt_filter.h"
#include "mir/input/input_manager.h"
#include "mir/time/high_resolution_clock.h"
#include "mir/geometry/rectangles.h"
#include "mir/default_configuration.h"
<<<<<<< HEAD
#include "mir/compositor/compositor.h"
=======
#include "mir/scene/null_prompt_session_listener.h"
>>>>>>> c4acb8c4

#include <map>
#include <vector>
#include <mutex>

namespace mc = mir::compositor;
namespace geom = mir::geometry;
namespace mf = mir::frontend;
namespace mg = mir::graphics;
namespace mo = mir::options;
namespace ms = mir::scene;
namespace msh = mir::shell;
namespace mi = mir::input;

mir::DefaultServerConfiguration::DefaultServerConfiguration(int argc, char const* argv[]) :
        DefaultServerConfiguration(std::make_shared<mo::DefaultConfiguration>(argc, argv))
{
}

mir::DefaultServerConfiguration::DefaultServerConfiguration(std::shared_ptr<mo::Configuration> const& configuration_options) :
    configuration_options(configuration_options),
    default_filter(std::make_shared<mi::VTFilter>())
{
}

auto mir::DefaultServerConfiguration::the_options() const
->std::shared_ptr<options::Option>
{
    return configuration_options->the_options();
}

std::string mir::DefaultServerConfiguration::the_socket_file() const
{
    auto socket_file = the_options()->get<std::string>(options::server_socket_opt);

    // Record this for any children that want to know how to connect to us.
    // By both listening to this env var on startup and resetting it here,
    // we make it easier to nest Mir servers.
    setenv("MIR_SOCKET", socket_file.c_str(), 1);

    return socket_file;
}

std::shared_ptr<ms::SessionListener>
mir::DefaultServerConfiguration::the_session_listener()
{
    return session_listener(
        [this]
        {
            return std::make_shared<ms::NullSessionListener>();
        });
}

std::shared_ptr<ms::PromptSessionListener>
mir::DefaultServerConfiguration::the_prompt_session_listener()
{
<<<<<<< HEAD
    struct DefaultCursorListener : mi::CursorListener
    {
        DefaultCursorListener(std::shared_ptr<mg::Cursor> const& hw_cursor,
                              CachedPtr<mc::Compositor> const& compositor)
            : hw_cursor(hw_cursor), compositor(compositor)
        {
        }

        void cursor_moved_to(float abs_x, float abs_y)
        {
            geom::Point p{abs_x, abs_y};

            hw_cursor->move_to(p);

            auto comp = *compositor;
            if (comp)
            {
                auto sw_cursor = comp->cursor();
                if (auto c = sw_cursor.lock())
                    c->move_to(p);
            }
        }

        std::shared_ptr<mg::Cursor> const hw_cursor;

        // We use the cached ptr because a shared_ptr would force early
        // construction resulting in a constructor cycle, and crash.
        CachedPtr<mc::Compositor> const& compositor;
    };
    return cursor_listener(
        [this]() -> std::shared_ptr<mi::CursorListener>
        {
            return std::make_shared<DefaultCursorListener>(
                the_cursor(), compositor);
=======
    return prompt_session_listener(
        [this]
        {
            return std::make_shared<ms::NullPromptSessionListener>();
>>>>>>> c4acb8c4
        });
}

std::shared_ptr<ms::SurfaceConfigurator> mir::DefaultServerConfiguration::the_surface_configurator()
{
    struct DefaultSurfaceConfigurator : public ms::SurfaceConfigurator
    {
        int select_attribute_value(ms::Surface const&, MirSurfaceAttrib, int requested_value)
        {
            return requested_value;
        }
        void attribute_set(ms::Surface const&, MirSurfaceAttrib, int)
        {
        }
    };
    return surface_configurator(
        [this]()
        {
            return std::make_shared<DefaultSurfaceConfigurator>();
        });
}

std::shared_ptr<mf::SessionAuthorizer>
mir::DefaultServerConfiguration::the_session_authorizer()
{
    struct DefaultSessionAuthorizer : public mf::SessionAuthorizer
    {
        bool connection_is_allowed(mf::SessionCredentials const& /* creds */)
        {
            return true;
        }

        bool configure_display_is_allowed(mf::SessionCredentials const& /* creds */)
        {
            return true;
        }

        bool screencast_is_allowed(mf::SessionCredentials const& /* creds */)
        {
            return true;
        }
    };
    return session_authorizer(
        [&]()
        {
            return std::make_shared<DefaultSessionAuthorizer>();
        });
}

mir::CachedPtr<mir::time::Clock> mir::DefaultServerConfiguration::clock;

std::shared_ptr<mir::time::Clock> mir::DefaultServerConfiguration::the_clock()
{
    return clock(
        []()
        {
            return std::make_shared<mir::time::HighResolutionClock>();
        });
}

std::shared_ptr<mir::MainLoop> mir::DefaultServerConfiguration::the_main_loop()
{
    return main_loop(
        [this]()
        {
            return std::make_shared<mir::AsioMainLoop>(the_clock());
        });
}

std::shared_ptr<mir::ServerActionQueue> mir::DefaultServerConfiguration::the_server_action_queue()
{
    return the_main_loop();
}

std::shared_ptr<mir::ServerStatusListener> mir::DefaultServerConfiguration::the_server_status_listener()
{
    return server_status_listener(
        []()
        {
            return std::make_shared<mir::DefaultServerStatusListener>();
        });
}

std::shared_ptr<mir::EmergencyCleanup> mir::DefaultServerConfiguration::the_emergency_cleanup()
{
    struct DefaultEmergencyCleanup : public EmergencyCleanup
    {
        void add(EmergencyCleanupHandler const& handler) override
        {
            std::lock_guard<std::mutex> lock{handlers_mutex};
            handlers.push_back(handler);
        }

        void operator()() const override
        {
            decltype(handlers) handlers_copy;

            {
                std::unique_lock<std::mutex> lock{handlers_mutex};
                handlers_copy = handlers;
            }

            for (auto const& handler : handlers_copy)
                handler();
        }

        mutable std::mutex handlers_mutex;
        std::vector<EmergencyCleanupHandler> handlers;
    };

    return emergency_cleanup(
        []()
        {
            return std::make_shared<DefaultEmergencyCleanup>();
        });
}<|MERGE_RESOLUTION|>--- conflicted
+++ resolved
@@ -37,11 +37,8 @@
 #include "mir/time/high_resolution_clock.h"
 #include "mir/geometry/rectangles.h"
 #include "mir/default_configuration.h"
-<<<<<<< HEAD
 #include "mir/compositor/compositor.h"
-=======
 #include "mir/scene/null_prompt_session_listener.h"
->>>>>>> c4acb8c4
 
 #include <map>
 #include <vector>
@@ -98,7 +95,8 @@
 std::shared_ptr<ms::PromptSessionListener>
 mir::DefaultServerConfiguration::the_prompt_session_listener()
 {
-<<<<<<< HEAD
+#if 0
+    // FIXME
     struct DefaultCursorListener : mi::CursorListener
     {
         DefaultCursorListener(std::shared_ptr<mg::Cursor> const& hw_cursor,
@@ -133,12 +131,11 @@
         {
             return std::make_shared<DefaultCursorListener>(
                 the_cursor(), compositor);
-=======
+#endif
     return prompt_session_listener(
         [this]
         {
             return std::make_shared<ms::NullPromptSessionListener>();
->>>>>>> c4acb8c4
         });
 }
 
