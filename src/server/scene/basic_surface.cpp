/*
 * Copyright © 2012-2014 Canonical Ltd.
 *
 * This program is free software: you can redistribute it and/or modify it
 * under the terms of the GNU General Public License version 3,
 * as published by the Free Software Foundation.
 *
 * This program is distributed in the hope that it will be useful,
 * but WITHOUT ANY WARRANTY; without even the implied warranty of
 * MERCHANTABILITY or FITNESS FOR A PARTICULAR PURPOSE. See the
 * GNU General Public License for more details.
 *
 * You should have received a copy of the GNU General Public License
 * along with this program. If not, see <http://www.gnu.org/licenses/>.
 *
 * Authored by:
 *   Alan Griffiths <alan@octopull.co.uk>
 *   Thomas Voss <thomas.voss@canonical.com>
 */

#include "basic_surface.h"
#include "mir/compositor/buffer_stream.h"
#include "mir/frontend/event_sink.h"
#include "mir/input/input_channel.h"
#include "mir/shell/input_targeter.h"
#include "mir/input/input_sender.h"
#include "mir/graphics/buffer.h"

#include "mir/scene/scene_report.h"
#include "mir/scene/surface_configurator.h"

#include <boost/throw_exception.hpp>

#include <stdexcept>
#include <algorithm>

namespace mc = mir::compositor;
namespace ms = mir::scene;
namespace msh = mir::shell;
namespace mg = mir::graphics;
namespace mi = mir::input;
namespace geom = mir::geometry;

void ms::SurfaceObservers::attrib_changed(MirSurfaceAttrib attrib, int value)
{
    std::unique_lock<decltype(mutex)> lock(mutex);
    // TBD Maybe we should copy observers so we can release the lock?
    for (auto const& p : observers)
        p->attrib_changed(attrib, value);
}

void ms::SurfaceObservers::resized_to(geometry::Size const& size)
{
    std::unique_lock<decltype(mutex)> lock(mutex);
    // TBD Maybe we should copy observers so we can release the lock?
    for (auto const& p : observers)
        p->resized_to(size);
}

void ms::SurfaceObservers::moved_to(geometry::Point const& top_left)
{
    std::unique_lock<decltype(mutex)> lock(mutex);
    // TBD Maybe we should copy observers so we can release the lock?
    for (auto const& p : observers)
        p->moved_to(top_left);
}

void ms::SurfaceObservers::hidden_set_to(bool hide)
{
    std::unique_lock<decltype(mutex)> lock(mutex);
    // TBD Maybe we should copy observers so we can release the lock?
    for (auto const& p : observers)
        p->hidden_set_to(hide);
}

void ms::SurfaceObservers::frame_posted(int frames_available)
{
    std::unique_lock<decltype(mutex)> lock(mutex);
    // TBD Maybe we should copy observers so we can release the lock?
    for (auto const& p : observers)
        p->frame_posted(frames_available);
}

void ms::SurfaceObservers::alpha_set_to(float alpha)
{
    std::unique_lock<decltype(mutex)> lock(mutex);
    // TBD Maybe we should copy observers so we can release the lock?
    for (auto const& p : observers)
        p->alpha_set_to(alpha);
}

void ms::SurfaceObservers::orientation_set_to(MirOrientation orientation)
{
    std::unique_lock<decltype(mutex)> lock(mutex);
    // TBD Maybe we should copy observers so we can release the lock?
    for (auto const& p : observers)
        p->orientation_set_to(orientation);
}

void ms::SurfaceObservers::transformation_set_to(glm::mat4 const& t)
{
    std::unique_lock<decltype(mutex)> lock(mutex);
    // TBD Maybe we should copy observers so we can release the lock?
    for (auto const& p : observers)
        p->transformation_set_to(t);
}

void ms::SurfaceObservers::cursor_image_set_to(mg::CursorImage const& image)
{
    std::unique_lock<decltype(mutex)> lock(mutex);
    // TBD Maybe we should copy observers so we can release the lock?
    for (auto const& p : observers)
        p->cursor_image_set_to(image);
}

void ms::SurfaceObservers::reception_mode_set_to(mi::InputReceptionMode mode)
{
    std::unique_lock<decltype(mutex)> lock(mutex);
    // TBD Maybe we should copy observers so we can release the lock?
    for (auto const& p : observers)
        p->reception_mode_set_to(mode);
}

void ms::SurfaceObservers::add(std::shared_ptr<SurfaceObserver> const& observer)
{
    if (observer)
    {
        std::unique_lock<decltype(mutex)> lock(mutex);
        observers.push_back(observer);
    }
}

void ms::SurfaceObservers::remove(std::shared_ptr<SurfaceObserver> const& observer)
{
    std::unique_lock<decltype(mutex)> lock(mutex);
    observers.erase(std::remove(observers.begin(),observers.end(), observer), observers.end());
}

ms::BasicSurface::BasicSurface(
    std::string const& name,
    geometry::Rectangle rect,
    bool nonrectangular,
    std::shared_ptr<mc::BufferStream> const& buffer_stream,
    std::shared_ptr<mi::InputChannel> const& input_channel,
    std::shared_ptr<input::InputSender> const& input_sender,
    std::shared_ptr<SurfaceConfigurator> const& configurator,
    std::shared_ptr<mg::CursorImage> const& cursor_image,
    std::shared_ptr<SceneReport> const& report) :
    surface_name(name),
    surface_rect(rect),
    surface_alpha(1.0f),
    first_frame_posted(false),
    hidden(false),
    input_mode(mi::InputReceptionMode::normal),
    nonrectangular(nonrectangular),
    custom_input_rectangles(),
    surface_buffer_stream(buffer_stream),
    server_input_channel(input_channel),
    input_sender(input_sender),
    configurator(configurator),
    cursor_image_(cursor_image),
    report(report),
    type_value(mir_surface_type_normal),
    state_value(mir_surface_state_restored),
    visibility_value(mir_surface_visibility_exposed),
    dpi_value(0),
    swapinterval_value(1),
    focus_state_value(mir_surface_unfocused)
{
    report->surface_created(this, surface_name);
}

void ms::BasicSurface::force_requests_to_complete()
{
    surface_buffer_stream->force_requests_to_complete();
}

ms::BasicSurface::~BasicSurface() noexcept
{
    report->surface_deleted(this, surface_name);
}

std::shared_ptr<mc::BufferStream> ms::BasicSurface::buffer_stream() const
{
    return surface_buffer_stream;
}

std::string ms::BasicSurface::name() const
{
    return surface_name;
}

void ms::BasicSurface::move_to(geometry::Point const& top_left)
{
    {
        std::unique_lock<std::mutex> lk(guard);
        surface_rect.top_left = top_left;
    }
    observers.moved_to(top_left);
}

float ms::BasicSurface::alpha() const
{
    std::unique_lock<std::mutex> lk(guard);
    return surface_alpha;
}

void ms::BasicSurface::set_hidden(bool hide)
{
    {
        std::unique_lock<std::mutex> lk(guard);
        hidden = hide;
    }
    observers.hidden_set_to(hide);
}

mir::geometry::Size ms::BasicSurface::size() const
{
    std::unique_lock<std::mutex> lk(guard);
    return surface_rect.size;
}

mir::geometry::Size ms::BasicSurface::client_size() const
{
    // TODO: In future when decorated, client_size() would be smaller than size
    return size();
}

MirPixelFormat ms::BasicSurface::pixel_format() const
{
    return surface_buffer_stream->get_stream_pixel_format();
}

void ms::BasicSurface::swap_buffers(mg::Buffer* old_buffer, std::function<void(mg::Buffer* new_buffer)> complete)
{
    if (old_buffer)
    {
        surface_buffer_stream->release_client_buffer(old_buffer);
        {
            std::unique_lock<std::mutex> lk(guard);
            first_frame_posted = true;
        }

        observers.frame_posted(surface_buffer_stream->buffers_ready_for_compositor());
    }

    surface_buffer_stream->acquire_client_buffer(complete);
}

void ms::BasicSurface::allow_framedropping(bool allow)
{
    surface_buffer_stream->allow_framedropping(allow);
}

std::shared_ptr<mg::Buffer> ms::BasicSurface::snapshot_buffer() const
{
    return surface_buffer_stream->lock_snapshot_buffer();
}

bool ms::BasicSurface::supports_input() const
{
    if (server_input_channel)
        return true;
    return false;
}

int ms::BasicSurface::client_input_fd() const
{
    if (!supports_input())
        BOOST_THROW_EXCEPTION(std::logic_error("Surface does not support input"));
    return server_input_channel->client_fd();
}

std::shared_ptr<mi::InputChannel> ms::BasicSurface::input_channel() const
{
    return server_input_channel;
}

void ms::BasicSurface::set_input_region(std::vector<geom::Rectangle> const& input_rectangles)
{
    std::unique_lock<std::mutex> lock(guard);
    custom_input_rectangles = input_rectangles;
}

void ms::BasicSurface::resize(geom::Size const& desired_size)
{
    geom::Size new_size = desired_size;
    if (new_size.width <= geom::Width{0})   new_size.width = geom::Width{1};
    if (new_size.height <= geom::Height{0}) new_size.height = geom::Height{1};

    if (new_size == size())
        return;

    /*
     * Other combinations may still be invalid (like dimensions too big or
     * insufficient resources), but those are runtime and platform-specific, so
     * not predictable here. Such critical exceptions would arise from
     * the platform buffer allocator as a runtime_error via:
     */
    surface_buffer_stream->resize(new_size);

    // Now the buffer stream has successfully resized, update the state second;
    {
        std::unique_lock<std::mutex> lock(guard);
        surface_rect.size = new_size;
    }
    observers.resized_to(new_size);
}

geom::Point ms::BasicSurface::top_left() const
{
    std::unique_lock<std::mutex> lk(guard);
    return surface_rect.top_left;
}

geom::Rectangle ms::BasicSurface::input_bounds() const
{
    std::unique_lock<std::mutex> lk(guard);

    return surface_rect;
}

bool ms::BasicSurface::input_area_contains(geom::Point const& point) const
{
    std::unique_lock<std::mutex> lock(guard);

    if (hidden)
        return false;

    // Restrict to bounding rectangle
    if (!surface_rect.contains(point))
        return false;

    // No custom input region means effective input region is whole surface
    if (custom_input_rectangles.empty())
        return true;

    // TODO: Perhaps creates some issues with transformation.
    auto local_point = geom::Point{geom::X{point.x.as_uint32_t()-surface_rect.top_left.x.as_uint32_t()},
                                   geom::Y{point.y.as_uint32_t()-surface_rect.top_left.y.as_uint32_t()}};

    for (auto const& rectangle : custom_input_rectangles)
    {
        if (rectangle.contains(local_point))
        {
            return true;
        }
    }
    return false;
}

void ms::BasicSurface::set_alpha(float alpha)
{
    {
        std::unique_lock<std::mutex> lk(guard);
        surface_alpha = alpha;
    }
    observers.alpha_set_to(alpha);
}

void ms::BasicSurface::set_orientation(MirOrientation orientation)
{
    observers.orientation_set_to(orientation);
}

void ms::BasicSurface::set_transformation(glm::mat4 const& t)
{
    {
        std::unique_lock<std::mutex> lk(guard);
        transformation_matrix = t;
    }
    observers.transformation_set_to(t);
}

bool ms::BasicSurface::visible() const
{
    std::unique_lock<std::mutex> lk(guard);
    return visible(lk); 
}

bool ms::BasicSurface::visible(std::unique_lock<std::mutex>&) const
{
    return !hidden && first_frame_posted;
}

mi::InputReceptionMode ms::BasicSurface::reception_mode() const
{
    return input_mode;
}

void ms::BasicSurface::set_reception_mode(mi::InputReceptionMode mode)
{
    {
        std::lock_guard<std::mutex> lk(guard);
        input_mode = mode;
    }
    observers.reception_mode_set_to(mode);
}

void ms::BasicSurface::with_most_recent_buffer_do(
    std::function<void(mg::Buffer&)> const& exec)
{
    auto buf = snapshot_buffer();
    exec(*buf);
}


MirSurfaceType ms::BasicSurface::type() const
{
    return type_value;
}

bool ms::BasicSurface::set_type(MirSurfaceType t)
{
    std::unique_lock<std::mutex> lg(guard);

    if (t >= 0 && t < mir_surface_types)
    {
        if (type_value != t)
        {
            type_value = t;
            lg.unlock();

            observers.attrib_changed(mir_surface_attrib_type, type_value); 
        }
        return true;
    }

    return false;
}

MirSurfaceState ms::BasicSurface::state() const
{
    return state_value;
}

bool ms::BasicSurface::set_state(MirSurfaceState s)
{
    if (s > mir_surface_state_unknown &&
        s < mir_surface_states)
    {
        std::unique_lock<std::mutex> lg(guard);

        if (state_value != s)
        {
            state_value = s;
            lg.unlock();

            observers.attrib_changed(mir_surface_attrib_state, s);
        }
        return true;
    }

    return false;
}

bool ms::BasicSurface::set_swap_interval(int s_interval)
{
    if (s_interval >= 0)
    {
        std::unique_lock<std::mutex> lg(guard);
        auto interval = static_cast<unsigned int>(s_interval);
        if (swapinterval_value != interval)
        {
            swapinterval_value = interval;
            bool allow_dropping = (interval == 0);
            allow_framedropping(allow_dropping);

            lg.unlock();
            observers.attrib_changed(mir_surface_attrib_swapinterval, interval);
        }
        return true;
    }
    return false;
}

bool ms::BasicSurface::set_focus_state(MirSurfaceFocusState new_state)
{
    if (new_state == mir_surface_focused ||
        new_state == mir_surface_unfocused)
    {
        std::unique_lock<std::mutex> lg(guard);
        if (focus_state_value != new_state)
        {
            focus_state_value = new_state;

            lg.unlock();
            observers.attrib_changed(mir_surface_attrib_focus, new_state);
        }
        return true;
    }
    return false;
}

void ms::BasicSurface::take_input_focus(std::shared_ptr<msh::InputTargeter> const& targeter)
{
    targeter->focus_changed(input_channel());
}

int ms::BasicSurface::configure(MirSurfaceAttrib attrib, int value)
{
<<<<<<< HEAD
    int result = 0;
=======
    bool allow_dropping = false;
>>>>>>> 7de25719

    /*
     * TODO: In future, query the shell implementation for the subset of
     *       attributes/types it implements.
     */
    int result = value = configurator->select_attribute_value(*this, attrib, value);
    switch (attrib)
    {
    case mir_surface_attrib_type:
        if (!set_type(static_cast<MirSurfaceType>(value)))
            BOOST_THROW_EXCEPTION(std::logic_error("Invalid surface "
                                                   "type."));
        result = type();
        break;
    case mir_surface_attrib_state:
        if (value != mir_surface_state_unknown &&
            !set_state(static_cast<MirSurfaceState>(value)))
            BOOST_THROW_EXCEPTION(std::logic_error("Invalid surface state."));
        result = state();
        break;
    case mir_surface_attrib_focus:
        if (!set_focus_state(static_cast<MirSurfaceFocusState>(value)))
            BOOST_THROW_EXCEPTION(std::logic_error("Invalid focus state."));
        result = value;
        break;
    case mir_surface_attrib_swapinterval:
        if (!set_swap_interval(value))
            BOOST_THROW_EXCEPTION(std::logic_error("Invalid swapinterval"));
        result = value;
        break;
    case mir_surface_attrib_dpi:
        if (!set_dpi(value))
            BOOST_THROW_EXCEPTION(std::logic_error("Invalid DPI value"));
        result = dpi();
        break;
    case mir_surface_attrib_visibility:
        set_visibility(static_cast<MirSurfaceVisibility>(value));
        result = visibility_value;
        break;
    default:
        BOOST_THROW_EXCEPTION(std::logic_error("Invalid surface "
                                               "attribute."));
        break;
    }

    configurator->attribute_set(*this, attrib, result);

    return result;
}

int ms::BasicSurface::query(MirSurfaceAttrib attrib)
{
    std::unique_lock<std::mutex> lg(guard);
    switch (attrib)
    {
    case mir_surface_attrib_type:
        return type_value;
    case mir_surface_attrib_state:
        return state_value;
    case mir_surface_attrib_focus:
        return focus_state_value;
    case mir_surface_attrib_swapinterval:
        return swapinterval_value;
    case mir_surface_attrib_dpi:
        return dpi_value;
    case mir_surface_attrib_visibility:
        return visibility_value;
    default:
        BOOST_THROW_EXCEPTION(std::logic_error("Invalid surface "
                                               "attribute."));
        break;
    }
}

void ms::BasicSurface::hide()
{
    set_hidden(true);
}

void ms::BasicSurface::show()
{
    set_hidden(false);
}

void ms::BasicSurface::set_cursor_image(std::shared_ptr<mg::CursorImage> const& image)
{
    {
        std::unique_lock<std::mutex> lock(guard);
        cursor_image_ = image;
    }

    observers.cursor_image_set_to(*image);
}
    

std::shared_ptr<mg::CursorImage> ms::BasicSurface::cursor_image() const
{
    std::unique_lock<std::mutex> lock(guard);
    return cursor_image_;
}


int ms::BasicSurface::dpi() const
{
    return dpi_value;
}

bool ms::BasicSurface::set_dpi(int new_dpi)
{
    if (new_dpi >= 0)
    {
        std::unique_lock<std::mutex> lg(guard);
        
        if (dpi_value != new_dpi)
        {
            dpi_value = new_dpi;
            lg.unlock();
            observers.attrib_changed(mir_surface_attrib_dpi, new_dpi);
        }
        return true;
    }
    
    return false;
}

void ms::BasicSurface::set_visibility(MirSurfaceVisibility new_visibility)
{
    if (new_visibility != mir_surface_visibility_occluded &&
        new_visibility != mir_surface_visibility_exposed)
    {
        BOOST_THROW_EXCEPTION(std::logic_error("Invalid visibility value"));
    }

    if (visibility_value != new_visibility)
    {
        visibility_value = new_visibility;
        observers.attrib_changed(mir_surface_attrib_visibility, visibility_value);
    }
}

void ms::BasicSurface::add_observer(std::shared_ptr<SurfaceObserver> const& observer)
{
    observers.add(observer);
}

void ms::BasicSurface::remove_observer(std::weak_ptr<SurfaceObserver> const& observer)
{
    auto o = observer.lock();
    if (!o)
        BOOST_THROW_EXCEPTION(std::runtime_error("Invalid observer (previously destroyed)"));
    observers.remove(o);
}

namespace
{
//This class avoids locking for long periods of time by copying (or lazy-copying)
class SurfaceSnapshot : public mg::Renderable
{
public:
    SurfaceSnapshot(
        std::shared_ptr<mc::BufferStream> const& stream,
        void const* compositor_id,
        geom::Rectangle const& position,
        glm::mat4 const& transform,
        bool visible,
        bool alpha_enabled,
        float alpha,
        bool shaped,
        mg::Renderable::ID id)
    : underlying_buffer_stream{stream},
      compositor_buffer{nullptr},
      compositor_id{compositor_id},
      alpha_enabled_{alpha_enabled},
      alpha_{alpha},
      shaped_{shaped},
      visible_{visible},
      screen_position_(position),
      transformation_(transform),
      id_(id)
    {
    }

    ~SurfaceSnapshot()
    {
    }
 
    int buffers_ready_for_compositor() const override
    { return underlying_buffer_stream->buffers_ready_for_compositor(); }

    std::shared_ptr<mg::Buffer> buffer() const override
    {
        if (!compositor_buffer)
            compositor_buffer = underlying_buffer_stream->lock_compositor_buffer(compositor_id);
        return compositor_buffer;
    }

    bool visible() const override
    { return visible_; }

    bool alpha_enabled() const override
    { return alpha_enabled_; }

    geom::Rectangle screen_position() const override
    { return screen_position_; }

    float alpha() const override
    { return alpha_; }

    glm::mat4 transformation() const override
    { return transformation_; }

    bool shaped() const override
    { return shaped_; }
 
    mg::Renderable::ID id() const override
    { return id_; }

private:
    std::shared_ptr<mc::BufferStream> const underlying_buffer_stream;
    std::shared_ptr<mg::Buffer> mutable compositor_buffer;
    void const*const compositor_id;
    bool const alpha_enabled_;
    float const alpha_;
    bool const shaped_;
    bool const visible_;
    geom::Rectangle const screen_position_;
    glm::mat4 const transformation_;
    mg::Renderable::ID const id_; 
};
}

std::unique_ptr<mg::Renderable> ms::BasicSurface::compositor_snapshot(void const* compositor_id) const
{
    std::unique_lock<std::mutex> lk(guard);

    auto const shaped = nonrectangular || (surface_alpha < 1.0f);
    return std::unique_ptr<mg::Renderable>(
        new SurfaceSnapshot(
            surface_buffer_stream,
            compositor_id,
            surface_rect,
            transformation_matrix,
            visible(lk),
            shaped,
            surface_alpha,
            nonrectangular, 
            this));
}

void ms::BasicSurface::consume(MirEvent const& event)
{
    input_sender->send_event(event, server_input_channel);
}<|MERGE_RESOLUTION|>--- conflicted
+++ resolved
@@ -499,16 +499,6 @@
 
 int ms::BasicSurface::configure(MirSurfaceAttrib attrib, int value)
 {
-<<<<<<< HEAD
-    int result = 0;
-=======
-    bool allow_dropping = false;
->>>>>>> 7de25719
-
-    /*
-     * TODO: In future, query the shell implementation for the subset of
-     *       attributes/types it implements.
-     */
     int result = value = configurator->select_attribute_value(*this, attrib, value);
     switch (attrib)
     {
