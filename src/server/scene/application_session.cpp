/*
 * Copyright © 2012-2014 Canonical Ltd.
 *
 * This program is free software: you can redistribute it and/or modify it
 * under the terms of the GNU General Public License version 3,
 * as published by the Free Software Foundation.
 *
 * This program is distributed in the hope that it will be useful,
 * but WITHOUT ANY WARRANTY; without even the implied warranty of
 * MERCHANTABILITY or FITNESS FOR A PARTICULAR PURPOSE.  See the
 * GNU General Public License for more details.
 *
 * You should have received a copy of the GNU General Public License
 * along with this program.  If not, see <http://www.gnu.org/licenses/>.
 *
 * Authored by: Robert Carr <racarr@canonical.com>
 */

#include "application_session.h"
#include "snapshot_strategy.h"
#include "default_session_container.h"

#include "mir/scene/surface.h"
#include "mir/scene/surface_event_source.h"
#include "mir/scene/surface_coordinator.h"
#include "mir/scene/surface_creation_parameters.h"
#include "mir/scene/session_listener.h"
#include "mir/scene/surface_factory.h"
#include "mir/scene/buffer_stream_factory.h"
#include "mir/compositor/buffer_stream.h"
#include "mir/events/event_builders.h"
#include "mir/frontend/event_sink.h"

#include <boost/throw_exception.hpp>

#include <stdexcept>
#include <memory>
#include <cassert>
#include <algorithm>
#include <cstring>

namespace mf = mir::frontend;
namespace ms = mir::scene;
namespace msh = mir::shell;
namespace mg = mir::graphics;
namespace mev = mir::events;

ms::ApplicationSession::ApplicationSession(
    std::shared_ptr<ms::SurfaceCoordinator> const& surface_coordinator,
    std::shared_ptr<SurfaceFactory> const& surface_factory,
    std::shared_ptr<ms::BufferStreamFactory> const& buffer_stream_factory,
    pid_t pid,
    std::string const& session_name,
    std::shared_ptr<SnapshotStrategy> const& snapshot_strategy,
    std::shared_ptr<SessionListener> const& session_listener,
    std::shared_ptr<mf::EventSink> const& sink) :
    surface_coordinator(surface_coordinator),
    surface_factory(surface_factory),
    buffer_stream_factory(buffer_stream_factory),
    pid(pid),
    session_name(session_name),
    snapshot_strategy(snapshot_strategy),
    session_listener(session_listener),
    event_sink(sink),
    next_surface_id(0)
{
    assert(surface_coordinator);
}

ms::ApplicationSession::~ApplicationSession()
{
    std::unique_lock<std::mutex> lock(surfaces_and_streams_mutex);
    for (auto const& pair_id_surface : surfaces)
    {
        session_listener->destroying_surface(*this, pair_id_surface.second);
        surface_coordinator->remove_surface(pair_id_surface.second);
    }
}

mf::SurfaceId ms::ApplicationSession::next_id()
{
    return mf::SurfaceId(next_surface_id.fetch_add(1));
}

mf::SurfaceId ms::ApplicationSession::create_surface(SurfaceCreationParameters const& the_params)
{
    auto const id = next_id();
    mf::BufferStreamId const stream_id(id.as_value());

    auto params = the_params;

    if (params.parent_id.is_set())
        params.parent = checked_find(the_params.parent_id.value())->second;
    mg::BufferProperties buffer_properties{params.size,
                                           params.pixel_format,
                                           params.buffer_usage};

    auto const observer = std::make_shared<scene::SurfaceEventSource>(id, event_sink);
    auto buffer_stream = buffer_stream_factory->create_buffer_stream(buffer_properties);
    auto surface = surface_factory->create_surface(buffer_stream, params);
    surface_coordinator->add_surface(surface, params.depth, params.input_mode, this);

    if (params.state.is_set())
        surface->configure(mir_surface_attrib_state, params.state.value());
    if (params.type.is_set())
        surface->configure(mir_surface_attrib_type, params.type.value());
    if (params.preferred_orientation.is_set())
        surface->configure(mir_surface_attrib_preferred_orientation, params.preferred_orientation.value());

    surface->add_observer(observer);

    {
        std::unique_lock<std::mutex> lock(surfaces_and_streams_mutex);
        surfaces[id] = surface;
        streams[stream_id] = buffer_stream;
    }

    session_listener->surface_created(*this, surface);
    return id;
}

ms::ApplicationSession::Surfaces::const_iterator ms::ApplicationSession::checked_find(mf::SurfaceId id) const
{
    auto p = surfaces.find(id);
    if (p == surfaces.end())
        BOOST_THROW_EXCEPTION(std::runtime_error("Invalid SurfaceId"));
    return p;
}

ms::ApplicationSession::Streams::const_iterator ms::ApplicationSession::checked_find(mf::BufferStreamId id) const
{
    auto p = streams.find(id);
    if (p == streams.end())
        BOOST_THROW_EXCEPTION(std::runtime_error("Invalid SurfaceId"));
    return p;
}

std::shared_ptr<mf::Surface> ms::ApplicationSession::get_surface(mf::SurfaceId id) const
{
    return surface(id);
}

std::shared_ptr<ms::Surface> ms::ApplicationSession::surface(mf::SurfaceId id) const
{
    std::unique_lock<std::mutex> lock(surfaces_and_streams_mutex);
    return checked_find(id)->second;
}

std::shared_ptr<ms::Surface> ms::ApplicationSession::surface_after(std::shared_ptr<ms::Surface> const& before) const
{
    std::lock_guard<std::mutex> lock(surfaces_and_streams_mutex);
    auto current = surfaces.begin();
    for (; current != surfaces.end(); ++current)
    {
        if (current->second == before)
            break;
    }

    if (current == surfaces.end())
        BOOST_THROW_EXCEPTION(std::runtime_error("surface_after: surface is not a member of this session"));

    auto const can_take_focus = [](Surfaces::value_type const &s)
        {
            switch (s.second->type())
            {
            case mir_surface_type_normal:       /**< AKA "regular"                       */
            case mir_surface_type_utility:      /**< AKA "floating"                      */
            case mir_surface_type_dialog:
            case mir_surface_type_satellite:    /**< AKA "toolbox"/"toolbar"             */
            case mir_surface_type_freestyle:
            case mir_surface_type_menu:
            case mir_surface_type_inputmethod:  /**< AKA "OSK" or handwriting etc.       */
                return true;

            case mir_surface_type_gloss:
            case mir_surface_type_tip:          /**< AKA "tooltip"                       */
            default:
                // Cannot have input focus - skip it
                return false;
            }
        };

    auto next = std::find_if(++current, end(surfaces), can_take_focus);

    if (next == surfaces.end())
        next = std::find_if(begin(surfaces), current, can_take_focus);

    return next->second;
}

void ms::ApplicationSession::take_snapshot(SnapshotCallback const& snapshot_taken)
{
    if (auto surface = default_surface())
        snapshot_strategy->take_snapshot_of(surface, snapshot_taken);
    else
        snapshot_taken(Snapshot());
}

std::shared_ptr<ms::Surface> ms::ApplicationSession::default_surface() const
{
    std::unique_lock<std::mutex> lock(surfaces_and_streams_mutex);

    if (surfaces.size())
        return surfaces.begin()->second;
    else
        return std::shared_ptr<ms::Surface>();
}

void ms::ApplicationSession::destroy_surface(mf::SurfaceId id)
{
    std::unique_lock<std::mutex> lock(surfaces_and_streams_mutex);
    auto p = checked_find(id);
    auto const surface = p->second;
    session_listener->destroying_surface(*this, surface);
    surfaces.erase(p);
    auto stream_it = streams.find(mf::BufferStreamId(id.as_value()));
    if (stream_it != streams.end())
        streams.erase(stream_it);

    lock.unlock();

    surface_coordinator->remove_surface(surface);
}

std::string ms::ApplicationSession::name() const
{
    return session_name;
}

pid_t ms::ApplicationSession::process_id() const
{
    return pid;
}

void ms::ApplicationSession::force_requests_to_complete()
{
    std::unique_lock<std::mutex> lock(surfaces_and_streams_mutex);
    for (auto& stream : streams)
    {
        stream.second->force_requests_to_complete();
    }
}

void ms::ApplicationSession::hide()
{
    std::unique_lock<std::mutex> lock(surfaces_and_streams_mutex);
    for (auto& id_s : surfaces)
    {
        id_s.second->hide();
    }
}

void ms::ApplicationSession::show()
{
    std::unique_lock<std::mutex> lock(surfaces_and_streams_mutex);
    for (auto& id_s : surfaces)
    {
        id_s.second->show();
    }
}

void ms::ApplicationSession::send_display_config(mg::DisplayConfiguration const& info)
{
    event_sink->handle_display_config_change(info);
}

void ms::ApplicationSession::set_lifecycle_state(MirLifecycleState state)
{
    event_sink->handle_lifecycle_event(state);
}

void ms::ApplicationSession::start_prompt_session()
{
    // All sessions which are part of the prompt session get this event.
    event_sink->handle_event(*mev::make_event(mir_prompt_session_state_started));
}

void ms::ApplicationSession::stop_prompt_session()
{
    event_sink->handle_event(*mev::make_event(mir_prompt_session_state_stopped));
}

void ms::ApplicationSession::suspend_prompt_session()
{
    event_sink->handle_event(*mev::make_event(mir_prompt_session_state_suspended));
}

void ms::ApplicationSession::resume_prompt_session()
{
    start_prompt_session();
}

std::shared_ptr<mf::BufferStream> ms::ApplicationSession::get_buffer_stream(mf::BufferStreamId id) const
{
    std::unique_lock<std::mutex> lock(surfaces_and_streams_mutex);
    return checked_find(id)->second;
}

mf::BufferStreamId ms::ApplicationSession::create_buffer_stream(mg::BufferProperties const& props)
{
    auto const id = static_cast<mf::BufferStreamId>(next_id().as_value());
    auto stream = buffer_stream_factory->create_buffer_stream(props);
    stream->allow_framedropping(true);
    
    std::unique_lock<std::mutex> lock(surfaces_and_streams_mutex);
    streams[id] = stream;
    return id;
}

void ms::ApplicationSession::destroy_buffer_stream(mf::BufferStreamId id)
{
    std::unique_lock<std::mutex> lock(surfaces_and_streams_mutex);
<<<<<<< HEAD
    auto p = streams.find(id);
    if (p == streams.end())
        BOOST_THROW_EXCEPTION(std::runtime_error("Invalid buffer stream id"));
    auto const stream = p->second;

    streams.erase(p);
}

void ms::ApplicationSession::configure_streams(mf::SurfaceId id, std::list<StreamConfig> const& config)
{
    (void) id; (void) config;
#if 0
    auto surf = checked_find(id);
    auto surf_stream_it = surf_stream_map.find(id);

    for(auto& c : config)
    {
        auto stream = streams.find(c.id);
        if (*surf_stream_it.find(stream.get()))
        {
            surf->reposition(stream.get(), c.displacement, c.alpha) 
            surf->raise(stream.get())
        }
        else
        {
            surf.add_stream(stream.get(), c.displacement, c.alpha);
        }

        surf_stream_it.erase(surf_stream_it);
    }

    //clear out additional streams
    if (surf_streams_it != surf_stream_map.end())
        for(auto& streams : *surface_stream_it)
            surf->remove_stream(streams.get());
#endif
=======
    streams.erase(checked_find(id));
>>>>>>> 09249b62
}<|MERGE_RESOLUTION|>--- conflicted
+++ resolved
@@ -310,13 +310,7 @@
 void ms::ApplicationSession::destroy_buffer_stream(mf::BufferStreamId id)
 {
     std::unique_lock<std::mutex> lock(surfaces_and_streams_mutex);
-<<<<<<< HEAD
-    auto p = streams.find(id);
-    if (p == streams.end())
-        BOOST_THROW_EXCEPTION(std::runtime_error("Invalid buffer stream id"));
-    auto const stream = p->second;
-
-    streams.erase(p);
+    streams.erase(checked_find(id));
 }
 
 void ms::ApplicationSession::configure_streams(mf::SurfaceId id, std::list<StreamConfig> const& config)
@@ -347,7 +341,4 @@
         for(auto& streams : *surface_stream_it)
             surf->remove_stream(streams.get());
 #endif
-=======
-    streams.erase(checked_find(id));
->>>>>>> 09249b62
 }