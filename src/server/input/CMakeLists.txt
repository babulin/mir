include_directories(${MIR_3RD_PARTY_INCLUDE_DIRECTORIES})
include_directories(${MIR_ANDROID_INCLUDE_DIRECTORIES})

set(
  INPUT_SOURCES

  builtin_cursor_images.cpp
  cursor_controller.cpp
  default_configuration.cpp
  default_device.cpp
  default_event_builder.cpp
  default_input_device_hub.cpp
<<<<<<< HEAD
  default_input_manager.cpp
  display_input_region.cpp
=======
  input_modifier_utils.cpp
  seat.cpp

  surface_input_dispatcher.cpp
>>>>>>> 865ab2fa
  event_filter_chain_dispatcher.cpp
  key_repeat_dispatcher.cpp
  null_input_channel_factory.cpp
  null_input_dispatcher.cpp
  pointer_configuration.cpp
  surface_input_dispatcher.cpp
  touchpad_configuration.cpp
  touchspot_controller.cpp
  validator.cpp
  vt_filter.cpp
)

add_subdirectory(android)

add_library(
  mirinput OBJECT

  ${INPUT_SOURCES}
)
uses_android_input(mirinput)<|MERGE_RESOLUTION|>--- conflicted
+++ resolved
@@ -10,20 +10,15 @@
   default_device.cpp
   default_event_builder.cpp
   default_input_device_hub.cpp
-<<<<<<< HEAD
   default_input_manager.cpp
   display_input_region.cpp
-=======
+  event_filter_chain_dispatcher.cpp
   input_modifier_utils.cpp
-  seat.cpp
-
-  surface_input_dispatcher.cpp
->>>>>>> 865ab2fa
-  event_filter_chain_dispatcher.cpp
   key_repeat_dispatcher.cpp
   null_input_channel_factory.cpp
   null_input_dispatcher.cpp
   pointer_configuration.cpp
+  seat.cpp
   surface_input_dispatcher.cpp
   touchpad_configuration.cpp
   touchspot_controller.cpp
