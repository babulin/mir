include_directories(${MIR_3RD_PARTY_INCLUDE_DIRECTORIES})
include_directories(${MIR_ANDROID_INCLUDE_DIRECTORIES})

set(
  INPUT_SOURCES

  builtin_cursor_images.cpp
  cursor_controller.cpp
  default_configuration.cpp
  default_device.cpp
  default_event_builder.cpp
  default_input_device_hub.cpp
  default_input_manager.cpp
  display_input_region.cpp
  event_filter_chain_dispatcher.cpp
  input_modifier_utils.cpp
<<<<<<< HEAD
=======
  input_probe.cpp
>>>>>>> b811d144
  key_repeat_dispatcher.cpp
  null_input_channel_factory.cpp
  null_input_dispatcher.cpp
  seat.cpp
  surface_input_dispatcher.cpp
  touchspot_controller.cpp
  validator.cpp
  vt_filter.cpp
)

add_subdirectory(android)

add_library(
  mirinput OBJECT

  ${INPUT_SOURCES}
)
uses_android_input(mirinput)<|MERGE_RESOLUTION|>--- conflicted
+++ resolved
@@ -14,10 +14,7 @@
   display_input_region.cpp
   event_filter_chain_dispatcher.cpp
   input_modifier_utils.cpp
-<<<<<<< HEAD
-=======
   input_probe.cpp
->>>>>>> b811d144
   key_repeat_dispatcher.cpp
   null_input_channel_factory.cpp
   null_input_dispatcher.cpp
