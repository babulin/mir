/*
 * Copyright © 2015-2016 Canonical Ltd.
 *
 * This program is free software: you can redistribute it and/or modify it
 * under the terms of the GNU General Public License version 3,
 * as published by the Free Software Foundation.
 *
 * This program is distributed in the hope that it will be useful,
 * but WITHOUT ANY WARRANTY; without even the implied warranty of
 * MERCHANTABILITY or FITNESS FOR A PARTICULAR PURPOSE.  See the
 * GNU General Public License for more details.
 *
 * You should have received a copy of the GNU General Public License
 * along with this program.  If not, see <http://www.gnu.org/licenses/>.
 *
 * Authored by:
 *   Andreas Pokorny <andreas.pokorny@canonical.com>
 */

#ifndef MIR_BASIC_SEAT_H_
#define MIR_BASIC_SEAT_H_

#include "mir/input/seat.h"
#include "mir/frontend/event_sink.h"
#include "seat_input_device_tracker.h"

#include <mutex>

namespace mir
{
namespace time
{
class Clock;
}
namespace input
{
class TouchVisualizer;
class CursorListener;
class InputRegion;
class InputDispatcher;
class KeyMapper;

class BasicSeat : public Seat
{
public:
    BasicSeat(std::shared_ptr<InputDispatcher> const& dispatcher,
              std::shared_ptr<TouchVisualizer> const& touch_visualizer,
              std::shared_ptr<CursorListener> const& cursor_listener,
              std::shared_ptr<InputRegion> const& input_region,
              std::shared_ptr<KeyMapper> const& key_mapper,
              std::shared_ptr<time::Clock> const& clock);
    // Seat methods:
    void add_device(Device const& device) override;
    void remove_device(Device const& device) override;
    void dispatch_event(MirEvent& event) override;
    geometry::Rectangle get_rectangle_for(Device const& dev) override;
<<<<<<< HEAD
    virtual EventUPtr create_device_state() override;
=======
    virtual void set_confinement_regions(geometry::Rectangles const& regions) override;
    virtual void reset_confinement_regions() override;
>>>>>>> 48eab805

    void set_key_state(Device const& dev, std::vector<uint32_t> const& scan_codes) override;
    void set_pointer_state(Device const& dev, MirPointerButtons buttons) override;
    void set_cursor_position(float cursor_x, float cursor_y) override;
private:
    SeatInputDeviceTracker input_state_tracker;
    std::shared_ptr<InputRegion> const input_region;
};
}
}

#endif<|MERGE_RESOLUTION|>--- conflicted
+++ resolved
@@ -54,12 +54,9 @@
     void remove_device(Device const& device) override;
     void dispatch_event(MirEvent& event) override;
     geometry::Rectangle get_rectangle_for(Device const& dev) override;
-<<<<<<< HEAD
     virtual EventUPtr create_device_state() override;
-=======
     virtual void set_confinement_regions(geometry::Rectangles const& regions) override;
     virtual void reset_confinement_regions() override;
->>>>>>> 48eab805
 
     void set_key_state(Device const& dev, std::vector<uint32_t> const& scan_codes) override;
     void set_pointer_state(Device const& dev, MirPointerButtons buttons) override;
