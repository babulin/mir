--- conflicted
+++ resolved
@@ -128,16 +128,15 @@
     schedule = new_schedule;
 }
 
-<<<<<<< HEAD
 void mc::MultiMonitorArbiter::set_mode(MultiMonitorMode new_mode)
 {
     std::lock_guard<decltype(mutex)> lk(mutex);
     mode = new_mode;
-=======
+}
+
 bool mc::MultiMonitorArbiter::buffer_ready_for(mc::CompositorID id)
 {
     std::lock_guard<decltype(mutex)> lk(mutex);
     return schedule->anything_scheduled() ||
        ((current_buffer_users.find(id) == current_buffer_users.end()) && !onscreen_buffers.empty());
->>>>>>> a3e6748e
 }