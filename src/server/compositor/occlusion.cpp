--- conflicted
+++ resolved
@@ -16,54 +16,26 @@
  * Authored by: Daniel van Vugt <daniel.van.vugt@canonical.com>
  */
 
-#include "mir/compositor/compositing_criteria.h"
 #include "mir/geometry/rectangle.h"
+#include "mir/graphics/renderable.h"
 #include "occlusion.h"
 
 using namespace mir;
 using namespace mir::compositor;
+using namespace mir::graphics;
 
 OcclusionFilter::OcclusionFilter(const geometry::Rectangle &area)
         : area(area)
 {
 }
 
-bool OcclusionFilter::operator()(const CompositingCriteria &criteria)
+bool OcclusionFilter::operator()(const Renderable &renderable)
 {
-<<<<<<< HEAD
-    const glm::mat4 &trans = criteria.transformation();
-    bool orthogonal =
-        trans[0][1] == 0.0f &&
-        trans[0][2] == 0.0f &&
-        trans[0][3] == 0.0f &&
-        trans[1][0] == 0.0f &&
-        trans[1][2] == 0.0f &&
-        trans[1][3] == 0.0f &&
-        trans[2][0] == 0.0f &&
-        trans[2][1] == 0.0f &&
-        trans[2][2] == 0.0f &&
-        trans[2][3] == 0.0f &&
-        trans[3][2] == 0.0f &&
-        trans[3][3] == 1.0f;
-
-    if (!orthogonal)
-        return false;  // Weirdly transformed. Assume never occluded.
-
-    // This could be replaced by adding a "CompositingCriteria::rect()"
-    int width = trans[0][0];
-    int height = trans[1][1];
-    int x = trans[3][0] - width / 2;
-    int y = trans[3][1] - height / 2;
-    geometry::Rectangle window{{x, y}, {width, height}};
-
-    if (!criteria.should_be_rendered_in(area))
-=======
     static const glm::mat4 identity;
     if (renderable.transformation() != identity)
         return false;  // Weirdly transformed. Assume never occluded.
 
     if (!renderable.should_be_rendered_in(area))
->>>>>>> 77fb32a6
         return true;  // Not on the display, or invisible; definitely occluded.
 
     bool occluded = false;
@@ -77,19 +49,18 @@
         }
     }
 
-    if (!occluded && criteria.alpha() == 1.0f && !criteria.shaped())
+    if (!occluded && renderable.alpha() == 1.0f && !renderable.shaped())
         coverage.push_back(window);
 
     return occluded;
 }
 
-void OcclusionMatch::operator()(const CompositingCriteria &criteria,
-                                compositor::BufferStream &)
+void OcclusionMatch::operator()(const Renderable &renderable)
 {
-    hidden.insert(&criteria);
+    hidden.insert(&renderable);
 }
 
-bool OcclusionMatch::occluded(const CompositingCriteria &criteria) const
+bool OcclusionMatch::occluded(const Renderable &renderable) const
 {
-    return hidden.find(&criteria) != hidden.end();
+    return hidden.find(&renderable) != hidden.end();
 }