--- conflicted
+++ resolved
@@ -43,11 +43,7 @@
     void report_vt_switch_away_failure() override;
     void report_vt_switch_back_failure() override;
     void report_egl_configuration(EGLDisplay disp, EGLConfig cfg) override;
-<<<<<<< HEAD
-    void report_vsync(unsigned int display_id, graphics::Frame const&) override;
-=======
-    void report_vsync(unsigned int output_id) override;
->>>>>>> e31df004
+    void report_vsync(unsigned int output_id, graphics::Frame const&) override;
 };
 }
 }
