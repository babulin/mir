--- conflicted
+++ resolved
@@ -386,17 +386,13 @@
 
 void mir::Server::stop()
 {
-<<<<<<< HEAD
-	if (self->server_config)
+
+    if (self->server_config)
+    {
         self->server_config->the_always_on_logger()->log(ml::Logger::informational, "Stopping Mir", "Server");
-
-    if (auto const main_loop = the_main_loop())
-        main_loop->stop();
-=======
-    if (self->server_config)
         if (auto const main_loop = the_main_loop())
             main_loop->stop();
->>>>>>> 05614440
+    }
 }
 
 bool mir::Server::exited_normally()
