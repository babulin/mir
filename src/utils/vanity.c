/*
 * Copyright © 2016 Canonical Ltd.
 *
 * This program is free software: you can redistribute it and/or modify
 * it under the terms of the GNU General Public License version 3 as
 * published by the Free Software Foundation.
 *
 * This program is distributed in the hope that it will be useful,
 * but WITHOUT ANY WARRANTY; without even the implied warranty of
 * MERCHANTABILITY or FITNESS FOR A PARTICULAR PURPOSE.  See the
 * GNU General Public License for more details.
 *
 * You should have received a copy of the GNU General Public License
 * along with this program.  If not, see <http://www.gnu.org/licenses/>.
 *
 * Author: Daniel van Vugt <daniel.van.vugt@canonical.com>
 */

#include "eglapp.h"
#include <assert.h>
#include <stdio.h>
#include <math.h>
#include <fcntl.h>
#include <GLES2/gl2.h>
#include <mir_toolkit/mir_surface.h>
#include <pthread.h>
#include <stdlib.h>
#include <signal.h>
#include <string.h>
#include <sys/ioctl.h>
#include <sys/mman.h>
#include <linux/input.h>
#include <linux/videodev2.h>
#include <unistd.h>
#include <string.h>
#include <errno.h>
#include <poll.h>
#include <time.h>

#define WHITE        1.0f,1.0f,1.0f,1.0f
#define DARKENED     0.0f,0.0f,0.0f,0.6f
#define BAR_TINT     WHITE
#define PREVIEW_TINT DARKENED

enum CameraPref
{
    camera_pref_defaults,
    camera_pref_speed,
    camera_pref_resolution
};

typedef unsigned long long Time;
static Time const one_second = 1000000000ULL;
static Time const one_millisecond = 1000000ULL;

typedef struct
{
    void* start;
    size_t length;
    Time timestamp;
} Buffer;

typedef struct
{
    int fd;
    struct v4l2_pix_format pix;
    unsigned buffers;
    Buffer buffer[];
} Camera;

typedef struct  // Things shared between threads
{
    pthread_mutex_t mutex;
    bool resized;
    Camera* camera;
    Time last_change_time;
    Time last_change_time_error;
    Time last_change_seen_time;
    Time display_frame_time;
    Buffer const* preview;
    int expected_direction;
    bool reset;
    bool occluded;
} State;

static Time now()
{
    struct timespec ts;
    clock_gettime(CLOCK_MONOTONIC, &ts);
    return ts.tv_sec * one_second + ts.tv_nsec;
}

static GLuint load_shader(char const* src, GLenum type)
{
    GLuint shader = glCreateShader(type);
    if (shader)
    {
        GLint compiled;
        glShaderSource(shader, 1, &src, NULL);
        glCompileShader(shader);
        glGetShaderiv(shader, GL_COMPILE_STATUS, &compiled);
        if (!compiled)
        {
            GLchar log[1024];
            glGetShaderInfoLog(shader, sizeof log - 1, NULL, log);
            log[sizeof log - 1] = '\0';
            printf("load_shader compile failed: %s\n", log);
            glDeleteShader(shader);
            shader = 0;
        }
    }
    return shader;
}

static bool on_key_event(MirKeyboardEvent const* kevent, State* state)
{
    if (mir_keyboard_event_action(kevent) == mir_keyboard_action_up)
    {
        switch (mir_keyboard_event_scan_code(kevent))
        {
        case KEY_R:
            state->reset = true;
            return true;
        default:
            break;
        }
    }
    return false;
}

static bool on_input_event(MirInputEvent const* ievent, State* state)
{
    if (mir_input_event_get_type(ievent) == mir_input_event_type_key)
        return on_key_event(mir_input_event_get_keyboard_event(ievent), state);
    return false;
}

static bool on_surface_event(MirWindowEvent const* sevent, State* state)
{
<<<<<<< HEAD
    MirWindowAttrib attrib = (MirWindowAttrib)mir_surface_event_get_attribute(sevent);
    int value = mir_surface_event_get_attribute_value(sevent);
=======
    MirWindowAttrib attrib = mir_window_event_get_attribute(sevent);
    int value = mir_window_event_get_attribute_value(sevent);
>>>>>>> be565561

    if (attrib == mir_window_attrib_visibility)
    {
        if (value == mir_surface_visibility_exposed)
        {
            state->reset = true;
            state->occluded = false;
        }
        else
        {
            state->occluded = true;
        }
    }

    return false;  // Let eglapp handle the same event. We are passive.
}

static void on_event(MirSurface* surface, MirEvent const* event, void* context)
{
    bool handled = true;

    State* state = (State*)context;

    // FIXME: We presently need to know that events come in on a different
    //        thread to main (LP: #1194384). When that's resolved, simple
    //        single-threaded apps like this won't need pthread.
    pthread_mutex_lock(&state->mutex);

    switch (mir_event_get_type(event))
    {
    case mir_event_type_input:
        handled = on_input_event(mir_event_get_input_event(event), state);
        break;
    case mir_event_type_window:
        handled = on_surface_event(mir_event_get_window_event(event), state);
        break;
    case mir_event_type_resize:
        state->resized = true;
        break;
    default:
        handled = false;
        break;
    }

    pthread_mutex_unlock(&state->mutex);

    if (!handled)
        mir_eglapp_handle_event(surface, event, NULL);
}

static void fourcc_string(__u32 x, char str[5])
{
    str[0] = (char)(x & 0xff);
    str[1] = (char)(x >> 8 & 0xff);
    str[2] = (char)(x >> 16 & 0xff);
    str[3] = (char)(x >> 24);
    str[4] = '\0';
}

static float interpret(Camera const* cam, Buffer const* buf)
{
    int const stride = cam->pix.bytesperline;
    int const width = cam->pix.width;
    int const height = cam->pix.height;

    int bpp = 0, middle_luminance_x = 0;
    switch (cam->pix.pixelformat)
    {
    case V4L2_PIX_FMT_YUYV:
        bpp = 2;
        middle_luminance_x = width*bpp/2;
        break;
    default:
        {
        char fmt[5];
        fourcc_string(cam->pix.pixelformat, fmt);
        fprintf(stderr, "interpret: Unsupported pixel format %s\n",
                fmt);
        }
        return NAN;
    }

    /*
     * Take a vertical line down the middle of the image, blur/smooth it
     * out, and return the y coordinate of the brightest spot...
     */
    int const radius = 20;
    int peak_start = -1, peak_end = -1;
    long max_avg = 0;
    for (int y = 0; y < height; ++y)
    {
        int from = y - radius, to = y + radius;
        if (from < 0) from = 0;
        if (to >= height) to = height - 1;

        unsigned char* p = (unsigned char*)buf->start +
                           from*stride + middle_luminance_x;
        long sum = 0;
        for (int z = from; z <= to; ++z)
        {
            sum += p[0];
            p += stride;
        }
        long avg = sum / (to - from + 1);
        if (avg > max_avg)
        {
            max_avg = avg;
            peak_start = peak_end = y;
        }
        else if (avg == max_avg && y == peak_end+1)
        {
            if (peak_start < 0) peak_start = y;
            if (y > peak_end) peak_end = y;
        }
    }
    return (peak_end + peak_start) / (2.0f * (height - 1));
}

static void close_camera(Camera* cam)
{
    if (!cam) return;

    for (unsigned b = 0; b < cam->buffers; ++b)
        if (cam->buffer[b].start)
            munmap(cam->buffer[b].start, cam->buffer[b].length);
    if (cam->fd >= 0)
        close(cam->fd);
    free(cam);
}

static Camera* open_camera(char const* path, enum CameraPref pref,
                           unsigned nbuffers)
{
    Camera* cam = calloc(1, sizeof(*cam) + nbuffers*sizeof(cam->buffer[0]));
    if (cam == NULL)
    {
        perror("malloc");
        goto fail;
    }

    printf("Opening device: %s\n", path);
    cam->fd = open(path, O_RDWR);
    if (cam->fd < 0)
    {
        perror("open");
        goto fail;
    }

    struct v4l2_capability cap;
    int ret = ioctl(cam->fd, VIDIOC_QUERYCAP, &cap);
    if (ret == 0)
    {
        printf("Driver:    %s\n", cap.driver);
        printf("Card:      %s\n", cap.card);
        printf("Bus:       %s\n", cap.bus_info);
        printf("Capture:   %s\n",
            cap.capabilities & V4L2_CAP_VIDEO_CAPTURE ? "Yes" : "No");
        printf("Streaming: %s\n",
            cap.capabilities & V4L2_CAP_STREAMING ? "Yes" : "No");

    }

    const unsigned required = V4L2_CAP_VIDEO_CAPTURE | V4L2_CAP_STREAMING;
    if (ret || (cap.capabilities & required) != required)
    {
        fprintf(stderr, "Can't get sufficient capabilities\n");
        goto fail;
    }

    struct v4l2_format format;
    memset(&format, 0, sizeof(format));
    format.type = V4L2_BUF_TYPE_VIDEO_CAPTURE;
    struct v4l2_pix_format* pix = &format.fmt.pix;
    // Driver will choose the best match
    if (pref == camera_pref_speed)
    {
        pix->width = 1;
        pix->height = 1;
    }
    else if (pref == camera_pref_resolution)
    {
        pix->width = 9999;
        pix->height = 9999;
    }
    // But we really only need it to honour these:
    pix->pixelformat = V4L2_PIX_FMT_YUYV;
    pix->field = V4L2_FIELD_NONE;
    // Just try, best effort. This may fail.
    if (ioctl(cam->fd, VIDIOC_S_FMT, &format) &&
        ioctl(cam->fd, VIDIOC_G_FMT, &format))
    {
        perror("VIDIOC_[SG]_FMT");
        goto fail;
    }
    char str[5];
    fourcc_string(pix->pixelformat, str);
    printf("Pixel format: %ux%u fmt %s, stride %u\n",
        (unsigned)pix->width, (unsigned)pix->height,
        str, (unsigned)pix->bytesperline);
    cam->pix =* pix;

    // Always choose the highest frame rate. Although what you will get
    // depends on the resolution vs speed set above.
    struct v4l2_streamparm parm;
    memset(&parm, 0, sizeof(parm));
    parm.type = V4L2_BUF_TYPE_VIDEO_CAPTURE;
    parm.parm.capture.timeperframe.numerator = 1;
    parm.parm.capture.timeperframe.denominator = 1000;
    if (ioctl(cam->fd, VIDIOC_S_PARM, &parm))
    {
        fprintf(stderr, "Setting frame rate is not supported.\n");
    }
    else
    {
        unsigned hz = parm.parm.capture.timeperframe.denominator /
                      parm.parm.capture.timeperframe.numerator;
        printf("Maximum frame rate requested: %u Hz (may be less)\n", hz);
    }

    struct v4l2_requestbuffers req =
    {
        nbuffers,
        V4L2_BUF_TYPE_VIDEO_CAPTURE,
        V4L2_MEMORY_MMAP,
        {0,0}
    };
    if (-1 == ioctl(cam->fd, VIDIOC_REQBUFS, &req))
    {
        perror("VIDIOC_REQBUFS");
        goto fail;
    }

    cam->buffers = req.count;

    for (unsigned b = 0; b < req.count; ++b)
    {
        struct v4l2_buffer buf;
        memset(&buf, 0, sizeof(buf));
        buf.index = b;
        buf.type = req.type;
        if (-1 == ioctl(cam->fd, VIDIOC_QUERYBUF, &buf))
        {
            perror("VIDIOC_QUERYBUF");
            goto fail;
        }
        cam->buffer[b].length = buf.length;
        cam->buffer[b].start = mmap(NULL, buf.length,
                                PROT_READ | PROT_WRITE,
                                MAP_SHARED,
                                cam->fd, buf.m.offset);

        if (MAP_FAILED == cam->buffer[b].start)
        {
            perror("mmap");
            goto fail;
        }
    }

    for (unsigned b = 0; b < req.count; ++b)
    {
        struct v4l2_buffer buf;
        memset(&buf, 0, sizeof(buf));
        buf.index = b;
        buf.type = req.type;
        buf.memory = V4L2_MEMORY_MMAP;
        if (-1 == ioctl(cam->fd, VIDIOC_QBUF, &buf))
        {
            perror("VIDIOC_QBUF");
            goto fail;
        }
    }

    int type = V4L2_BUF_TYPE_VIDEO_CAPTURE;
    if (-1 == ioctl(cam->fd, VIDIOC_STREAMON, &type))
    {
        perror("VIDIOC_STREAMON");
        goto fail;
    }

    return cam;
fail:
    close_camera(cam);
    return NULL;
}

static Buffer const* acquire_frame(Camera* cam)
{
    struct v4l2_buffer frame;
    Buffer* buf;
    memset(&frame, 0, sizeof(frame));
    frame.type = V4L2_BUF_TYPE_VIDEO_CAPTURE;
    frame.memory = V4L2_MEMORY_MMAP;
    if (ioctl(cam->fd, VIDIOC_DQBUF, &frame))
    {
        perror("VIDIOC_DQBUF");
        return NULL;
    }
    buf = cam->buffer + frame.index;
    buf->timestamp = frame.timestamp.tv_sec * one_second +
                     frame.timestamp.tv_usec * (one_second / 1000000);
    return buf;
}

static void release_frame(Camera const* cam, Buffer const* buf)
{
    struct v4l2_buffer frame;
    memset(&frame, 0, sizeof(frame));
    frame.type = V4L2_BUF_TYPE_VIDEO_CAPTURE;
    frame.memory = V4L2_MEMORY_MMAP;
    frame.index = buf - cam->buffer;
    if (ioctl(cam->fd, VIDIOC_QBUF, &frame))
        perror("VIDIOC_QBUF");
}

static void print_status_bar(int percent)
{
    int const max = 50;
    int len = percent * max / 100;
    printf("%3d%% [", percent);
    for (int x = 0; x < len; ++x)
        printf("o");
    len = max - len;
    for (int x = 0; x < len; ++x)
        printf(".");
    printf("]");
    fflush(stdout);
}

static void erase_line(void)
{
    printf("\r");
    for (int x = 0; x < 79; ++x)
        printf(" ");
    printf("\r");
    fflush(stdout);
}

static void* capture_thread_func(void* arg)
{
    State* state = (State*)arg;
    Camera* cam = state->camera;
    Time last_frame = now();
    int last_seen_value = -1;
    unsigned const max_history = 60;  // ~30 seconds worth of history
    unsigned nhistory = 0;
    Time history[max_history];

    printf("\n    *** Focus your camera on the screen ***\n\n");

    while (mir_eglapp_running())
    {
        Buffer const* buf = acquire_frame(cam);
        pthread_mutex_lock(&state->mutex);

        if (state->reset)
        {
            nhistory = 0;
            state->reset = false;
            printf("\n\nMeasurements reset.\n");
        }

        // Note using the buffer timestamp from the kernel means we're
        // free to allocate multiple camera buffers without it adversely
        // affecting the latency measurement (in fact it will improve it).
        Time acquire_time = buf->timestamp;
        Time frame_time = acquire_time - last_frame;
        last_frame = acquire_time;

        int const resolution = 5;
        int see = resolution * interpret(cam, buf);
        if ( (see != last_seen_value) &&
             !state->occluded && // Camera is likely seeing other things
             (acquire_time > state->last_change_time) &&
             ( (see > last_seen_value && state->expected_direction > 0) || 
               (see < last_seen_value && state->expected_direction < 0)
             )
           )
        {
            Time latency = acquire_time - state->last_change_time;

            // Correct for swap interval zero dropping buffers the camera
            // will never see:
            latency -= state->last_change_time_error;

            last_seen_value = see;
            state->last_change_seen_time = acquire_time;
            state->expected_direction = 0;

            if (latency < 10*one_second &&
                (nhistory || latency > 10*one_millisecond) &&
                frame_time &&
                state->display_frame_time)
            {
                history[nhistory % max_history] = latency;
                ++nhistory;
                unsigned size = nhistory < max_history ? nhistory : max_history;
                Time min = ~0ULL, max = 0ULL, avg = 0;
                unsigned h = nhistory > max_history ? 0 : 1;
                for (; h < size; ++h)
                {
                    Time t = history[h];
                    avg += t;
                    if (t < min) min = t;
                    if (t > max) max = t;
                }
                avg /= size;

                // TODO: Display messages on screen in future.

                if (state->display_frame_time < 2*frame_time)
                    printf("YOUR CAMERA IS TOO SLOW. RESULTS NOT ACCURATE\n");

                Time observed_range = max - min;
                Time expected_range = frame_time + state->display_frame_time;

                erase_line();
                printf("\n");

                printf("INTERVALS: camera %llu.%1llums (%lluHz), "
                       "display %llu.%1llums (%lluHz), "
                       "expected range %llu.%1llums\n",
                       frame_time / one_millisecond,
                       (frame_time % one_millisecond) / 100000,
                       one_second / frame_time,
                       state->display_frame_time / one_millisecond,
                       (state->display_frame_time % one_millisecond) / 100000,
                       one_second / state->display_frame_time,
                       expected_range / one_millisecond,
                       (expected_range % one_millisecond) / 100000
                       );

                printf("LATENCY: min %llu.%1llums, "
                       "max %llu.%1llums, "
                       "avg %llu.%1llums, "
                       "last %llu.%1llums, "
                       "observed range %llu.%1llums\n",
                       min / one_millisecond,
                       (min % one_millisecond) / 100000,
                       max / one_millisecond,
                       (max % one_millisecond) / 100000,
                       avg / one_millisecond,
                       (avg % one_millisecond) / 100000,
                       latency / one_millisecond,
                       (latency % one_millisecond) / 100000,
                       observed_range / one_millisecond,
                       (observed_range % one_millisecond) / 100000
                       );

                if (expected_range)
                {
                    Time disparity = (Time)llabs(
                        (long long)(observed_range - expected_range));
                    printf("             ^^^^-- with an estimated error "
                           "of %llu.%1llums\n",
                           disparity / one_millisecond,
                           (disparity % one_millisecond) / 100000);
                }

                printf("COMPLETION: ");
                int percent = nhistory * 100 / (2*max_history);
                if (percent > 100) percent = 100;
                print_status_bar(percent);
            }
        }

        bool release = true;
        if (!state->preview)
        {
            state->preview = buf;
            release = false;
        }
        pthread_mutex_unlock(&state->mutex);
        if (release)
            release_frame(cam, buf);
    }
    return NULL;
}

int main(int argc, char* argv[])
{
    const char vshadersrc[] =
        "attribute vec2 position;\n"
        "attribute vec2 texcoord;\n"
        "uniform mat4 projection;\n"
        "varying vec2 v_texcoord;\n"
        "\n"
        "void main()\n"
        "{\n"
        "    gl_Position = projection *\n"
        "                  vec4(position, 0.0, 1.0);\n"
        "    v_texcoord = texcoord;\n"
        "}\n";

    const char raw_fshadersrc[] =
        "precision mediump float;\n"
        "varying vec2 v_texcoord;\n"
        "uniform sampler2D texture;\n"
        "uniform vec4 tint;\n"
        "\n"
        "void main()\n"
        "{\n"
        "    vec4 f = texture2D(texture, v_texcoord);\n"
        "    gl_FragColor = vec4(tint.a * tint.rgb + (1.0-tint.a) * f.rgb,\n"
        "                        1.0);\n"
        "}\n";

    char const* const yuyv_greyscale_fshadersrc = raw_fshadersrc;
    (void)yuyv_greyscale_fshadersrc;

    // This is the Android YUV to RGB calculation.
    const char yuyv_quickcolour_fshadersrc[] =
        "precision mediump float;\n"
        "varying vec2 v_texcoord;\n"
        "uniform sampler2D texture;\n"
        "uniform vec4 tint;\n"
        "\n"
        "void main()\n"
        "{\n"
        "    vec4 f = texture2D(texture, v_texcoord);\n"
        "    float y = (f.r + f.b) / 2.0;\n"  // Y unsigned (from two pixels)
        "    float u = f.g - 0.5;\n"       // U signed (same for both pixels)
        "    float v = f.a - 0.5;\n"       // V signed (same for both pixels)
        "    float r = clamp(y + 1.370705*v, 0.0, 1.0);\n"
        "    float g = clamp(y - 0.698001*v - 0.337633*u, 0.0, 1.0);\n"
        "    float b = clamp(y + 1.732446*u, 0.0, 1.0);\n"
        "    gl_FragColor = vec4(tint.a * tint.rgb +\n"
        "                        (1.0-tint.a) * vec3(r,g,b), 1.0);\n"
        "}\n";

    char const* const fshadersrc = yuyv_quickcolour_fshadersrc;

    // Default to fullscreen to get minimal latency (predictive bypass)
    unsigned int win_width = 0;
    unsigned int win_height = 0;

    char const* dev_video = "/dev/video0";
    struct mir_eglapp_arg custom_args[] =
    {
        {"-d <path>", "=", &dev_video, "Path to camera device"},
        {NULL, NULL, NULL, NULL},
    };
    if (!mir_eglapp_init(argc, argv, &win_width, &win_height, custom_args))
        return 1;

    Camera* cam = open_camera(dev_video, camera_pref_speed, 3);
    if (!cam)
    {
        fprintf(stderr, "Failed to set up camera device\n");
        return 0;  // Alan needs this to be success
    }

    GLuint vshader = load_shader(vshadersrc, GL_VERTEX_SHADER);
    assert(vshader);
    GLuint fshader = load_shader(fshadersrc, GL_FRAGMENT_SHADER);
    assert(fshader);
    GLuint prog = glCreateProgram();
    assert(prog);
    glAttachShader(prog, vshader);
    glAttachShader(prog, fshader);
    glLinkProgram(prog);

    GLint linked;
    glGetProgramiv(prog, GL_LINK_STATUS, &linked);
    if (!linked)
    {
        GLchar log[1024];
        glGetProgramInfoLog(prog, sizeof log - 1, NULL, log);
        log[sizeof log - 1] = '\0';
        printf("Link failed: %s\n", log);
        return 2;
    }

    glUseProgram(prog);

    GLfloat const camw = cam->pix.width, camh = cam->pix.height;
    GLfloat preview[] =
    { // position   texcoord
        0.0f, camh, 0.0f, 1.0f,
        camw, camh, 1.0f, 1.0f,
        camw, 0.0f, 1.0f, 0.0f,
        0.0f, 0.0f, 0.0f, 0.0f,
    };
    GLint position = glGetAttribLocation(prog, "position");
    GLint texcoord = glGetAttribLocation(prog, "texcoord");
    GLint projection = glGetUniformLocation(prog, "projection");

    GLuint tex;
    glGenTextures(1, &tex);
    glBindTexture(GL_TEXTURE_2D, tex);
    glTexParameteri(GL_TEXTURE_2D, GL_TEXTURE_WRAP_S, GL_CLAMP_TO_EDGE);
    glTexParameteri(GL_TEXTURE_2D, GL_TEXTURE_WRAP_T, GL_CLAMP_TO_EDGE);
    glTexParameteri(GL_TEXTURE_2D, GL_TEXTURE_MIN_FILTER, GL_LINEAR);
    glTexParameteri(GL_TEXTURE_2D, GL_TEXTURE_MAG_FILTER, GL_LINEAR);

    glClearColor(0.0f, 0.0f, 0.0f, 1.0f);
    glViewport(0, 0, win_width, win_height);

    State state =
    {
        PTHREAD_MUTEX_INITIALIZER,
        true,
        cam,
        0,
        0,
        0,
        0,
        NULL,
        0,
        false,
        false
    };
    MirWindow* window = mir_eglapp_native_window();
    mir_window_set_event_handler(window, on_event, &state);

    GLint tint = glGetUniformLocation(prog, "tint");

    GLfloat bar[8] = {0,0,0,0,0,0,0,0};
    glEnableVertexAttribArray(position);
    glDisableVertexAttribArray(texcoord);

    pthread_t capture_thread;
    pthread_create(&capture_thread, NULL, capture_thread_func, &state);

    int mode = 0;
    Time last_swap_time = 0;

    while (mir_eglapp_running())
    {
        glClear(GL_COLOR_BUFFER_BIT);

        pthread_mutex_lock(&state.mutex);

        int new_mode = (2*now() / one_second) & 1;
        if (state.resized || mode != new_mode)
        {
            GLint viewport[4];
            glGetIntegerv(GL_VIEWPORT, viewport);
            int w = viewport[2], h = viewport[3];
            GLfloat const bar_height = 0.25f;
            GLfloat top = new_mode ? (1.0f - bar_height)*h : 0.0f;
            GLfloat bot = top + h * bar_height;
            bar[0] = 0; bar[1] = bot;
            bar[2] = w; bar[3] = bot;
            bar[4] = w; bar[5] = top;
            bar[6] = 0; bar[7] = top;

            top = h / 3.0f;
            bot = top + top;
            GLfloat left = 0.0f;
            GLfloat right = left +
                            cam->pix.width * (bot-top) / cam->pix.height;
            preview[0] =  left;  preview[1] =  bot;
            preview[4] =  right; preview[5] =  bot;
            preview[8] =  right; preview[9] =  top;
            preview[12] = left;  preview[13] = top;
            if (state.resized)
            {
                // TRANSPOSED projection matrix to convert from the Mir input
                // rectangle {{0,0},{w,h}} to GL screen rectangle {{-1,1},{2,2}}.
                GLfloat matrix[16] = {2.0f/w, 0.0f,   0.0f, 0.0f,
                                      0.0f,  -2.0f/h, 0.0f, 0.0f,
                                      0.0f,   0.0f,   1.0f, 0.0f,
                                     -1.0f,   1.0f,   0.0f, 1.0f};
                // Note GL_FALSE: GLES does not support the transpose option
                glUniformMatrix4fv(projection, 1, GL_FALSE, matrix);
                state.resized = false;
            }
        }
        glVertexAttribPointer(position, 2, GL_FLOAT, GL_FALSE,
                              2*sizeof(GLfloat), bar);
        glUniform4f(tint, BAR_TINT);
        glDrawArrays(GL_TRIANGLE_FAN, 0, 4);

        if (state.preview)
        {
            if (cam->pix.pixelformat == V4L2_PIX_FMT_YUYV)
            {
                if (fshadersrc == yuyv_greyscale_fshadersrc)
                {
                    // Greyscale, full resolution:
                    glTexImage2D(GL_TEXTURE_2D, 0, GL_LUMINANCE_ALPHA,
                                 cam->pix.width, cam->pix.height, 0,
                                 GL_LUMINANCE_ALPHA, GL_UNSIGNED_BYTE,
                                 state.preview->start);
                }
                else if (fshadersrc == yuyv_quickcolour_fshadersrc)
                {
                    // Colour, half resolution:
                    glTexImage2D(GL_TEXTURE_2D, 0, GL_RGBA,
                                 cam->pix.width/2, cam->pix.height, 0,
                                 GL_RGBA, GL_UNSIGNED_BYTE,
                                 state.preview->start);
                }
            }
            else
            {
                char str[5];
                fourcc_string(cam->pix.pixelformat, str);
                fprintf(stderr, "FIXME: Unsupported camera pixel format 0x%08lx: %s\n",
                        (long)cam->pix.pixelformat, str);
            }

            release_frame(cam, state.preview);
            state.preview = NULL;
        }
        pthread_mutex_unlock(&state.mutex);

        glVertexAttribPointer(position, 2, GL_FLOAT, GL_FALSE,
                              4*sizeof(GLfloat), preview);
        glVertexAttribPointer(texcoord, 2, GL_FLOAT, GL_FALSE,
                              4*sizeof(GLfloat), preview+2);
        glEnableVertexAttribArray(texcoord);
        glUniform4f(tint, PREVIEW_TINT);
        glDrawArrays(GL_TRIANGLE_FAN, 0, 4);
        glDisableVertexAttribArray(texcoord);

        if (mode != new_mode)
        {
            glFinish();
            pthread_mutex_lock(&state.mutex);
            state.last_change_time = now();
            state.expected_direction = new_mode - mode;
            pthread_mutex_unlock(&state.mutex);
            mode = new_mode;
        }
        mir_eglapp_swap_buffers();

        double display_hz = mir_eglapp_display_hz();
        Time swap_time = now();
        Time measured_swap_interval = swap_time - last_swap_time;
        pthread_mutex_lock(&state.mutex);
        if (display_hz > 0.0)  // More steady and works with all intervals:
        {
            state.display_frame_time = one_second / display_hz;

            // Correct last_change_time for framedropping mode(s) where
            // we actually render many frames per display frame:
            if (measured_swap_interval < state.display_frame_time)
                state.last_change_time_error = state.display_frame_time -
                                               measured_swap_interval;
            else
                state.last_change_time_error = 0;
        }
        else
        {
            state.display_frame_time = measured_swap_interval;
        }
        pthread_mutex_unlock(&state.mutex);
        last_swap_time = swap_time;
    }

    mir_window_set_event_handler(window, NULL, NULL);
    mir_eglapp_cleanup();

    pthread_join(capture_thread, NULL);
    close_camera(cam);

    return 0;
}<|MERGE_RESOLUTION|>--- conflicted
+++ resolved
@@ -135,15 +135,10 @@
     return false;
 }
 
-static bool on_surface_event(MirWindowEvent const* sevent, State* state)
-{
-<<<<<<< HEAD
-    MirWindowAttrib attrib = (MirWindowAttrib)mir_surface_event_get_attribute(sevent);
-    int value = mir_surface_event_get_attribute_value(sevent);
-=======
-    MirWindowAttrib attrib = mir_window_event_get_attribute(sevent);
-    int value = mir_window_event_get_attribute_value(sevent);
->>>>>>> be565561
+static bool on_surface_event(MirWindowEvent const* wevent, State* state)
+{
+    MirWindowAttrib attrib = mir_window_event_get_attribute(wevent);
+    int value = mir_window_event_get_attribute_value(wevent);
 
     if (attrib == mir_window_attrib_visibility)
     {
