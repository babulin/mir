--- conflicted
+++ resolved
@@ -327,12 +327,10 @@
   rpc start_prompt_session(PromptSessionParameters) returns (Void);
   rpc stop_prompt_session(Void) returns (Void);
   rpc exchange_buffer(BufferRequest) returns (Buffer);
-<<<<<<< HEAD
+
+  rpc submit_buffer(BufferRequest) returns (Void);
 
   rpc request_persistent_surface_id(SurfaceId) returns (PersistentSurfaceId);
-=======
-  rpc submit_buffer(BufferRequest) returns (Void);
->>>>>>> 3399388c
 }
 
 message CoordinateTranslationRequest {
