--- conflicted
+++ resolved
@@ -19,6 +19,7 @@
 #define MIR_TOOLKIT_MIR_BUFFER_H_
 
 #include <mir_toolkit/client_types_nbs.h>
+#include <mir_toolkit/mir_native_buffer.h>
 
 #ifdef __cplusplus
 /**
@@ -86,22 +87,6 @@
  * can only be used when the buffer is not submitted to the server.
  *  @{ */
 
-<<<<<<< HEAD
-=======
-/** Access the native buffer associated with MirBuffer for a given purpose.
- *  This will synchronize the buffer for the given purpose.
- *
- *   \param [in] buffer    The buffer
- *   \param [in] access    The access that is needed for the native buffers content.
- *   \return               The platform-defined native buffer associated with buffer
- *   \warning              The returned native buffer has the same lifetime as the MirBuffer.
- *                         It must not be deleted or past the lifetime of the buffer.
- *   \warning              If mir_none is designated as access, this function will not
- *                         wait for the fence. The user must wait for the fence explicitly
- *                         before using the contents of the buffer.
- **/
-MirNativeBuffer* mir_buffer_get_native_buffer(MirBuffer*, MirBufferAccess access);
-
 /**
  * Access the MirBufferPackage
  *
@@ -110,7 +95,6 @@
  */
 MirBufferPackage* mir_buffer_get_buffer_package(MirBuffer* buffer);
 
->>>>>>> 6ca2c8fb
 /** Access a CPU-mapped region associated with a given buffer for the given purpose.
  *  This will synchronize the buffer for the given purpose.
  *
