/*
 * Copyright © 2014-2015 Canonical Ltd.
 *
 * This program is free software: you can redistribute it and/or modify it
 * under the terms of the GNU General Public License version 3,
 * as published by the Free Software Foundation.
 *
 * This program is distributed in the hope that it will be useful,
 * but WITHOUT ANY WARRANTY; without even the implied warranty of
 * MERCHANTABILITY or FITNESS FOR A PARTICULAR PURPOSE.  See the
 * GNU General Public License for more details.
 *
 * You should have received a copy of the GNU General Public License
 * along with this program.  If not, see <http://www.gnu.org/licenses/>.
 *
 * Authored by: Alexandros Frantzis <alexandros.frantzis@canonical.com>
 */

#ifndef MIR_GLIB_MAIN_LOOP_H_
#define MIR_GLIB_MAIN_LOOP_H_

#include "mir/main_loop.h"
#include "mir/glib_main_loop_sources.h"

#include <atomic>
#include <vector>
#include <mutex>
#include <exception>

#include <glib.h>

namespace mir
{

namespace detail
{

class GMainContextHandle
{
public:
    GMainContextHandle();
    ~GMainContextHandle();
    operator GMainContext*() const;
private:
    GMainContext* const main_context;
};

}

class GLibMainLoop : public MainLoop
{
public:
    GLibMainLoop(std::shared_ptr<time::Clock> const& clock);

    void run() override;
    void stop() override;

    void register_signal_handler(
        std::initializer_list<int> signals,
        std::function<void(int)> const& handler) override;

    void register_fd_handler(
        std::initializer_list<int> fds,
        void const* owner,
        std::function<void(int)> const& handler) override;

    void unregister_fd_handler(void const* owner) override;

    void enqueue(void const* owner, ServerAction const& action) override;
    void pause_processing_for(void const* owner) override;
    void resume_processing_for(void const* owner) override;

<<<<<<< HEAD
    std::unique_ptr<mir::time::Alarm> notify_in(
        std::chrono::milliseconds delay,
        std::function<void()> const& callback) override;

    std::unique_ptr<mir::time::Alarm> notify_at(
        mir::time::Timestamp t,
        std::function<void()> const& callback) override;

    std::unique_ptr<mir::time::Alarm> create_alarm(
        std::function<void()> const& callback) override;

    std::unique_ptr<mir::time::Alarm> create_alarm(
        std::function<void()> const& callback,
        std::function<void()> const& lock,
        std::function<void()> const& unlock) override;
=======
    std::unique_ptr<mir::time::Alarm> create_alarm(
        std::function<void()> const& callback) override;

    std::unique_ptr<mir::time::Alarm> create_alarm(
        std::shared_ptr<LockableCallback> const& callback) override;
>>>>>>> c07e9b5d

    void reprocess_all_sources();

private:
    bool should_process_actions_for(void const* owner);
    void handle_exception(std::exception_ptr const& e);

    std::shared_ptr<time::Clock> const clock;
    detail::GMainContextHandle const main_context;
    std::atomic<bool> running;
    detail::FdSources fd_sources;
    detail::SignalSources signal_sources;
    std::mutex do_not_process_mutex;
    std::vector<void const*> do_not_process;
    std::function<void()> before_iteration_hook;
    std::exception_ptr main_loop_exception;
};

}

#endif<|MERGE_RESOLUTION|>--- conflicted
+++ resolved
@@ -70,29 +70,11 @@
     void pause_processing_for(void const* owner) override;
     void resume_processing_for(void const* owner) override;
 
-<<<<<<< HEAD
-    std::unique_ptr<mir::time::Alarm> notify_in(
-        std::chrono::milliseconds delay,
-        std::function<void()> const& callback) override;
-
-    std::unique_ptr<mir::time::Alarm> notify_at(
-        mir::time::Timestamp t,
-        std::function<void()> const& callback) override;
-
-    std::unique_ptr<mir::time::Alarm> create_alarm(
-        std::function<void()> const& callback) override;
-
-    std::unique_ptr<mir::time::Alarm> create_alarm(
-        std::function<void()> const& callback,
-        std::function<void()> const& lock,
-        std::function<void()> const& unlock) override;
-=======
     std::unique_ptr<mir::time::Alarm> create_alarm(
         std::function<void()> const& callback) override;
 
     std::unique_ptr<mir::time::Alarm> create_alarm(
         std::shared_ptr<LockableCallback> const& callback) override;
->>>>>>> c07e9b5d
 
     void reprocess_all_sources();
 
