--- conflicted
+++ resolved
@@ -71,11 +71,7 @@
 
     mir::options::ProgramOption options;
 
-<<<<<<< HEAD
-    std::string socket_file{"/data/tmp/mir_socket"};
-=======
     po::options_description desc("Options");
->>>>>>> 18036390
 
     try
     {
