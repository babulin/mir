--- conflicted
+++ resolved
@@ -631,18 +631,9 @@
 {
     MIR_LOG_UNCAUGHT_EXCEPTION(ex);
     // Keep calm and carry on
-<<<<<<< HEAD
-}
-
-void mir_surface_set_title(MirSurface* surface, char const* name)
-{
-    auto const spec = create_spec_for_changes();
-    mir_surface_spec_set_name(spec, name);
-    mir_surface_apply_spec(surface, spec);
-    mir_surface_spec_release(spec);
-}
-
-void mir_surface_spec_reorder_streams(MirSurfaceSpec* spec, MirBufferStreamInfo* streams, unsigned int size)
+}
+
+void mir_surface_spec_set_streams(MirSurfaceSpec* spec, MirBufferStreamInfo* streams, unsigned int size)
 {
     (void) spec;
     (void) streams;
@@ -660,6 +651,4 @@
     (void) surface;
     (void) index;
     (void) info;
-=======
->>>>>>> ea2272dc
 }