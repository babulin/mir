--- conflicted
+++ resolved
@@ -216,13 +216,7 @@
     //always submit what we have, whether we have a buffer, or will have to wait for an async reply
     auto request = mcl::make_protobuf_object<mp::BufferRequest>();
     request->mutable_id()->set_value(protobuf_bs->id().value());
-<<<<<<< HEAD
     request->mutable_buffer()->set_buffer_id(buffer_depository.current_buffer_id());
-    submitting = true;
-    lock.unlock();
-=======
-    request->mutable_buffer()->set_buffer_id(protobuf_bs->buffer().buffer_id());
->>>>>>> 4ab392c2
     display_server.submit_buffer(nullptr, request.get(), protobuf_void.get(),
         google::protobuf::NewPermanentCallback(google::protobuf::DoNothing));
 
