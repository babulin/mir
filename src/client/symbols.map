MIR_CLIENT_9 {
 global:
    mir_arrow_cursor_name;
    mir_buffer_stream_get_current_buffer;
    mir_buffer_stream_get_egl_native_window;
    mir_buffer_stream_get_graphics_region;
    mir_buffer_stream_get_platform_type;
    mir_buffer_stream_is_valid;
    mir_buffer_stream_release;
    mir_buffer_stream_release_sync;
    mir_buffer_stream_swap_buffers;
    mir_buffer_stream_swap_buffers_sync;
    mir_busy_cursor_name;
    mir_caret_cursor_name;
    mir_closed_hand_cursor_name;
    mir_connect;
    mir_connection_api_impl;
    mir_connection_apply_display_config;
    mir_connection_create_buffer_stream;
    mir_connection_create_buffer_stream_sync;
    mir_connection_create_display_config;
    mir_connection_create_prompt_session_sync;
    mir_connection_create_screencast_sync;
    mir_connection_create_spec_for_changes;
    mir_connection_create_spec_for_dialog;
    mir_connection_create_spec_for_input_method;
    mir_connection_create_spec_for_menu;
    mir_connection_create_spec_for_modal_dialog;
    mir_connection_create_spec_for_normal_surface;
    mir_connection_create_spec_for_tooltip;
    mir_connection_get_available_surface_formats;
    mir_connection_get_egl_native_display;
    mir_connection_get_error_message;
    mir_connection_get_platform;
    mir_connection_is_valid;
    mir_connection_platform_operation;
    mir_connection_release;
    mir_connection_set_display_config_change_callback;
    mir_connection_set_lifecycle_event_callback;
    mir_connect_sync;
    mir_create_surface_spec;
    mir_cursor_configuration_destroy;
    mir_cursor_configuration_from_buffer_stream;
    mir_cursor_configuration_from_name;
    mir_default_cursor_name;
    mir_diagonal_resize_bottom_to_top_cursor_name;
    mir_diagonal_resize_top_to_bottom_cursor_name;
    mir_disabled_cursor_name;
    mir_display_config_destroy;
    mir_event_get_close_surface_event;
    mir_event_get_input_configuration_event;
    mir_event_get_input_event;
    mir_event_get_keymap_event;
    mir_event_get_orientation_event;
    mir_event_get_prompt_session_event;
    mir_event_get_resize_event;
    mir_event_get_surface_event;
    mir_event_get_type;
    mir_event_ref;
    mir_event_unref;
    mir_horizontal_resize_cursor_name;
    mir_hsplit_resize_cursor_name;
    mir_input_configuration_event_get_action;
    mir_input_configuration_event_get_device_id;
    mir_input_configuration_event_get_time;
    mir_input_event_get_device_id;
    mir_input_event_get_event_time;
    mir_input_event_get_keyboard_event;
    mir_input_event_get_pointer_event;
    mir_input_event_get_touch_event;
    mir_input_event_get_type;
    mir_keyboard_event_action;
    mir_keyboard_event_key_code;
    mir_keyboard_event_modifiers;
    mir_keyboard_event_scan_code;
    mir_keymap_event_get_rules;
    mir_omnidirectional_resize_cursor_name;
    mir_open_hand_cursor_name;
    mir_orientation_event_get_direction;
    mir_persistent_id_is_valid;
    mir_persistent_id_release;
    mir_platform_message_create;
    mir_platform_message_get_data;
    mir_platform_message_get_fds;
    mir_platform_message_get_opcode;
    mir_platform_message_release;
    mir_platform_message_set_data;
    mir_platform_message_set_fds;
    mir_pointer_event_action;
    mir_pointer_event_axis_value;
    mir_pointer_event_buttons;
    mir_pointer_event_button_state;
    mir_pointer_event_modifiers;
    mir_pointing_hand_cursor_name;
    mir_prompt_session_error_message;
    mir_prompt_session_event_get_state;
    mir_prompt_session_is_valid;
    mir_prompt_session_new_fds_for_prompt_providers;
    mir_prompt_session_release_sync;
    mir_resize_event_get_height;
    mir_resize_event_get_width;
    mir_screencast_get_buffer_stream;
    mir_screencast_release_sync;
    mir_surface_apply_spec;
    mir_surface_configure_cursor;
    mir_surface_create;
    mir_surface_create_sync;
    mir_surface_event_get_attribute;
    mir_surface_event_get_attribute_value;
    mir_surface_get_buffer_stream;
    mir_surface_get_dpi;
    mir_surface_get_error_message;
    mir_surface_get_focus;
    mir_surface_get_orientation;
    mir_surface_get_parameters;
    mir_surface_get_preferred_orientation;
    mir_surface_get_state;
    mir_surface_get_swapinterval;
    mir_surface_get_type;
    mir_surface_get_visibility;
    mir_surface_is_valid;
    mir_surface_release;
    mir_surface_release_sync;
    mir_surface_request_persistent_id;
    mir_surface_request_persistent_id_sync;
    mir_surface_set_event_handler;
    mir_surface_set_preferred_orientation;
    mir_surface_set_state;
    mir_surface_set_swapinterval;
    mir_surface_spec_release;
    mir_surface_spec_set_buffer_usage;
    mir_surface_spec_set_fullscreen_on_output;
    mir_surface_spec_set_height;
    mir_surface_spec_set_height_increment;
    mir_surface_spec_set_max_aspect_ratio;
    mir_surface_spec_set_max_height;
    mir_surface_spec_set_max_width;
    mir_surface_spec_set_min_aspect_ratio;
    mir_surface_spec_set_min_height;
    mir_surface_spec_set_min_width;
    mir_surface_spec_set_name;
    mir_surface_spec_set_parent;
    mir_surface_spec_set_pixel_format;
    mir_surface_spec_set_preferred_orientation;
    mir_surface_spec_set_state;
    mir_surface_spec_set_streams;
    mir_surface_spec_set_type;
    mir_surface_spec_set_width;
    mir_surface_spec_set_width_increment;
    mir_touch_event_action;
    mir_touch_event_axis_value;
    mir_touch_event_id;
    mir_touch_event_modifiers;
    mir_touch_event_point_count;
    mir_touch_event_tooltype;
    mir_vertical_resize_cursor_name;
    mir_vsplit_resize_cursor_name;
    mir_wait_for;
    mir_wait_for_one;
 local: *;
};

MIR_CLIENT_9.1 {  # New functions in Mir 0.15
  global:
    mir_connection_pong;
    mir_connection_set_ping_event_callback;
    mir_crosshair_cursor_name;
    mir_keyboard_event_input_event;
    mir_persistent_id_as_string;
    mir_persistent_id_from_string;
    mir_pointer_event_input_event;
    mir_touch_event_input_event;
    mir_surface_spec_attach_to_foreign_parent;
    mir_surface_spec_set_input_shape;
    mir_connection_get_egl_pixel_format;
  local: *;
} MIR_CLIENT_9;

MIR_CLIENT_9.2 {  # New functions in Mir 0.16
  global:
    mir_surface_spec_set_event_handler;
  local: *;
} MIR_CLIENT_9.1;

MIR_CLIENT_9v17 {
    mir_blob_from_display_configuration;
    mir_blob_size;
    mir_blob_data;
    mir_blob_release;
    mir_blob_onto_buffer;
    mir_blob_to_display_configuration;
    mir_blob_release;
    mir_buffer_stream_set_scale;
    mir_buffer_stream_set_scale_sync;
    mir_event_get_surface_output_event;
    mir_surface_output_event_get_dpi;
    mir_surface_output_event_get_form_factor;
    mir_surface_output_event_get_scale;
} MIR_CLIENT_9.2;

MIR_CLIENT_9v18 {
  global:
    mir_buffer_stream_get_error_message;
    mir_surface_output_event_get_output_id;
    mir_connection_set_base_display_config;
  local:
    *;
} MIR_CLIENT_9v17;

MIR_CLIENT_9v19 {
  global:
    mir_connection_get_graphics_module;
    mir_surface_raise;
    mir_input_event_has_cookie;
    mir_cookie_buffer_size;
    mir_input_event_get_cookie;
    mir_cookie_to_buffer;
    mir_cookie_from_buffer;
    mir_cookie_release;
    mir_keymap_event_get_keymap_buffer;
    mir_keymap_event_get_device_id;
    mir_surface_spec_set_shell_chrome;
} MIR_CLIENT_9v18;

MIR_CLIENT_0.21 {
  global:
    mir_connection_apply_display_configuration;
    mir_connection_create_display_configuration;
    mir_connection_create_input_config;
    mir_connection_set_input_config_change_callback;
    mir_display_config_get_max_simultaneous_outputs;
    mir_display_config_get_num_outputs;
    mir_display_config_get_output;
    mir_display_config_release;
    mir_input_config_destroy;
    mir_input_config_device_count;
    mir_input_config_get_device;
    mir_input_config_get_device_by_id;
    mir_input_config_get_mutable_device;
    mir_input_config_get_mutable_device_by_id;
    mir_input_device_get_capabilities;
    mir_input_device_get_id;
    mir_input_device_get_name;
    mir_input_device_get_unique_id;
    mir_output_get_connection_state;
    mir_output_get_current_mode;
    mir_output_get_current_pixel_format;
    mir_output_get_form_factor;
    mir_output_get_id;
    mir_output_get_mode;
    mir_output_get_num_modes;
    mir_output_get_num_pixel_formats;
    mir_output_get_orientation;
    mir_output_get_physical_height_mm;
    mir_output_get_physical_width_mm;
    mir_output_get_pixel_format;
    mir_output_get_position_x;
    mir_output_get_position_y;
    mir_output_get_power_mode;
    mir_output_get_preferred_mode;
    mir_output_get_scale_factor;
    mir_output_get_type;
    mir_output_is_enabled;
    mir_output_mode_get_height;
    mir_output_mode_get_refresh_rate;
    mir_output_mode_get_width;
  local:
    *;
} MIR_CLIENT_9v19;

MIR_CLIENT_0.22 {  # New functions in Mir 0.22
  global:
    mir_connection_confirm_base_display_configuration;
    mir_connection_preview_base_display_configuration;
    mir_connection_set_error_callback;
    mir_create_screencast_spec;
    mir_display_config_get_mutable_output;
    mir_error_get_code;
    mir_error_get_domain;
    mir_output_disable;
    mir_output_enable;
    mir_output_set_current_mode;
    mir_output_set_orientation;
    mir_output_set_pixel_format;
    mir_output_set_position;
    mir_output_set_power_mode;
    mir_screencast_create_sync;
    mir_screencast_get_error_message;
    mir_screencast_is_valid;
    mir_screencast_spec_release;
    mir_screencast_spec_set_capture_region;
    mir_screencast_spec_set_height;
    mir_screencast_spec_set_mirror_mode;
    mir_screencast_spec_set_number_of_buffers;
    mir_screencast_spec_set_pixel_format;
    mir_screencast_spec_set_width;
} MIR_CLIENT_0.21;

MIR_CLIENT_DETAIL_9 {
  global:
    extern "C++" { 
      mir::events::make_event*;
      mir::events::add_touch*;
      mir::input::android::Lexicon::translate*;
      mir::input::android::android_modifiers_from_mir*;
      mir::input::android::mir_modifiers_from_android*;
      mir::input::android::mir_keyboard_action_from_android*;
      mir::input::android::android_keyboard_action_from_mir*;
      mir::input::android::mir_pointer_buttons_from_android*;
      mir::input::android::android_pointer_buttons_from_mir*;
      mir::input::android::mir_tool_type_from_android*;
      mir::input::android::android_tool_type_from_mir*;
      mir::input::android::mir_pointer_action_from_masked_android*;
      mir::input::android::mir_touch_action_from_masked_android*;
      mir::input::android::android_source_id_is_pointer_device*;
      mir::input::android::extract_android_action_from*;
      mir::client::DefaultConnectionConfiguration::DefaultConnectionConfiguration*;
      mir::client::DefaultConnectionConfiguration::the_surface_map*;
      mir::client::DefaultConnectionConfiguration::the_rpc_channel*;
      mir::client::DefaultConnectionConfiguration::the_logger*;
      mir::client::DefaultConnectionConfiguration::the_input_platform*;
      mir::client::DefaultConnectionConfiguration::the_display_configuration*;
      mir::client::DefaultConnectionConfiguration::the_lifecycle_control*;
      mir::client::DefaultConnectionConfiguration::the_ping_handler*;
      mir::client::DefaultConnectionConfiguration::the_event_sink*;
      mir::client::DefaultConnectionConfiguration::the_event_handler_register*;
      mir::client::DefaultConnectionConfiguration::the_socket_file*;
      mir::client::DefaultConnectionConfiguration::the_rpc_report*;
      mir::client::DefaultConnectionConfiguration::the_input_receiver_report*;
      typeinfo?for?mir::client::DefaultConnectionConfiguration;
      vtable?for?mir::client::DefaultConnectionConfiguration;
      mir::operator???std::ostream???Mir*
    }; 
};

MIR_CLIENT_DETAIL_9v18 {
  global:
    extern "C++" { 
      mir::client::DefaultConnectionConfiguration::the_input_devices*;
      mir::events::set_modifier*;
      mir::events::set_cursor_position*;
      mir::events::set_button_state*;
    };
} MIR_CLIENT_DETAIL_9;

MIR_CLIENT_DETAIL_9v19 {
  global:
    extern "C++" { 
      mir::input::android::android_pointer_action_from_mir*;
      mir::events::serialize_event*;
      mir::events::deserialize_event*;
    };
} MIR_CLIENT_DETAIL_9v18;

MIR_CLIENT_DETAIL_0.21 {
  global:
    extern "C++" { 
      mir::client::DefaultConnectionConfiguration::the_buffer_factory*;
    };
} MIR_CLIENT_DETAIL_9v19;

MIR_CLIENT_DETAIL_private_buffer_semantics {
  global:
    mir_buffer_get_fence;
    mir_buffer_associate_fence;
    mir_buffer_wait_fence;
    mir_buffer_get_native_buffer;
    mir_buffer_get_graphics_region;
    mir_buffer_set_callback;
    mir_buffer_release;
    mir_connection_create_presentation_chain_sync;
    mir_presentation_chain_is_valid;
    mir_presentation_chain_get_error_message;
    mir_connection_create_presentation_chain;
    mir_connection_allocate_buffer;
    mir_presentation_chain_submit_buffer;
    mir_presentation_chain_release;
    mir_surface_spec_add_presentation_chain;
    mir_surface_spec_add_buffer_stream;
    mir_buffer_get_width;
    mir_buffer_get_height;
    mir_buffer_get_pixel_format;
    mir_buffer_get_buffer_usage;
    mir_buffer_is_valid;
    mir_buffer_get_error_message;
  local:
    *;
} MIR_CLIENT_DETAIL_9v19;

MIR_CLIENT_DETAIL_0.24 {
  global:
    extern "C++" { 
      mir::input::receiver::XKBMapper::XKBMapper*;
      mir::input::receiver::XKBMapper::?XKBMapper*;
      mir::input::receiver::XKBMapper::set_key_state*;
      mir::input::receiver::XKBMapper::set_keymap*;
      mir::input::receiver::XKBMapper::reset_keymap*;
      mir::input::receiver::XKBMapper::map_event*;
    };
} MIR_CLIENT_DETAIL_0.21;

MIR_CLIENT_0.24 {  # New functions in Mir 0.24
  global:
    mir_event_get_input_device_state_event;
    mir_input_device_state_event_device_count;
    mir_input_device_state_event_device_id;
    mir_input_device_state_event_device_pointer_buttons;
    mir_input_device_state_event_device_pointer_buttons;
    mir_input_device_state_event_device_pressed_keys_count;
    mir_input_device_state_event_device_pressed_keys;
    mir_input_device_state_event_modifiers;
    mir_input_device_state_event_pointer_axis;
    mir_input_device_state_event_pointer_buttons;
    mir_input_device_state_event_time;
    mir_input_device_state_event_device_pointer_buttons;
    mir_surface_spec_set_pointer_confinement;
} MIR_CLIENT_0.22;

MIR_CLIENT_0.25 {  # New functions in Mir 0.25
  global:
    mir_connection_create_spec_for_tip;
    mir_output_get_current_mode_index; 
    mir_output_get_preferred_mode_index;
    mir_output_get_subpixel_arrangement;
<<<<<<< HEAD
    mir_output_get_gamma_size;
    mir_output_get_gamma;
    mir_output_set_gamma;
    mir_output_release_gamma;
=======
    mir_connection_cancel_base_display_configuration_preview;
>>>>>>> 506f3474
} MIR_CLIENT_0.24;
<|MERGE_RESOLUTION|>--- conflicted
+++ resolved
@@ -422,12 +422,9 @@
     mir_output_get_current_mode_index; 
     mir_output_get_preferred_mode_index;
     mir_output_get_subpixel_arrangement;
-<<<<<<< HEAD
     mir_output_get_gamma_size;
+    mir_output_is_gamma_supported;
     mir_output_get_gamma;
     mir_output_set_gamma;
-    mir_output_release_gamma;
-=======
     mir_connection_cancel_base_display_configuration_preview;
->>>>>>> 506f3474
 } MIR_CLIENT_0.24;
