MIR_CLIENT_9 {
 global:
    mir_arrow_cursor_name;
    mir_buffer_stream_get_current_buffer;
    mir_buffer_stream_get_egl_native_window;
    mir_buffer_stream_get_graphics_region;
    mir_buffer_stream_get_platform_type;
    mir_buffer_stream_is_valid;
    mir_buffer_stream_release;
    mir_buffer_stream_release_sync;
    mir_buffer_stream_swap_buffers;
    mir_buffer_stream_swap_buffers_sync;
    mir_busy_cursor_name;
    mir_caret_cursor_name;
    mir_closed_hand_cursor_name;
    mir_connect;
    mir_connection_api_impl;
    mir_connection_apply_display_config;
    mir_connection_create_buffer_stream;
    mir_connection_create_buffer_stream_sync;
    mir_connection_create_display_config;
    mir_connection_create_prompt_session_sync;
    mir_connection_create_screencast_sync;
    mir_connection_create_spec_for_changes;
    mir_connection_create_spec_for_dialog;
    mir_connection_create_spec_for_input_method;
    mir_connection_create_spec_for_menu;
    mir_connection_create_spec_for_modal_dialog;
    mir_connection_create_spec_for_normal_surface;
    mir_connection_create_spec_for_tooltip;
    mir_connection_get_available_surface_formats;
    mir_connection_get_egl_native_display;
    mir_connection_get_error_message;
    mir_connection_get_platform;
    mir_connection_is_valid;
    mir_connection_platform_operation;
    mir_connection_release;
    mir_connection_set_display_config_change_callback;
    mir_connection_set_lifecycle_event_callback;
    mir_connect_sync;
    mir_create_surface_spec;
    mir_cursor_configuration_destroy;
    mir_cursor_configuration_from_buffer_stream;
    mir_cursor_configuration_from_name;
    mir_default_cursor_name;
    mir_diagonal_resize_bottom_to_top_cursor_name;
    mir_diagonal_resize_top_to_bottom_cursor_name;
    mir_disabled_cursor_name;
    mir_display_config_destroy;
    mir_event_get_close_surface_event;
    mir_event_get_input_configuration_event;
    mir_event_get_input_event;
    mir_event_get_keymap_event;
    mir_event_get_orientation_event;
    mir_event_get_prompt_session_event;
    mir_event_get_resize_event;
    mir_event_get_surface_event;
    mir_event_get_type;
    mir_event_ref;
    mir_event_unref;
    mir_horizontal_resize_cursor_name;
    mir_hsplit_resize_cursor_name;
    mir_input_configuration_event_get_action;
    mir_input_configuration_event_get_device_id;
    mir_input_configuration_event_get_time;
    mir_input_event_get_device_id;
    mir_input_event_get_event_time;
    mir_input_event_get_keyboard_event;
    mir_input_event_get_pointer_event;
    mir_input_event_get_touch_event;
    mir_input_event_get_type;
    mir_keyboard_event_action;
    mir_keyboard_event_key_code;
    mir_keyboard_event_modifiers;
    mir_keyboard_event_scan_code;
    mir_keymap_event_get_rules;
    mir_omnidirectional_resize_cursor_name;
    mir_open_hand_cursor_name;
    mir_orientation_event_get_direction;
    mir_persistent_id_is_valid;
    mir_persistent_id_release;
    mir_platform_message_create;
    mir_platform_message_get_data;
    mir_platform_message_get_fds;
    mir_platform_message_get_opcode;
    mir_platform_message_release;
    mir_platform_message_set_data;
    mir_platform_message_set_fds;
    mir_pointer_event_action;
    mir_pointer_event_axis_value;
    mir_pointer_event_buttons;
    mir_pointer_event_button_state;
    mir_pointer_event_modifiers;
    mir_pointing_hand_cursor_name;
    mir_prompt_session_error_message;
    mir_prompt_session_event_get_state;
    mir_prompt_session_is_valid;
    mir_prompt_session_new_fds_for_prompt_providers;
    mir_prompt_session_release_sync;
    mir_resize_event_get_height;
    mir_resize_event_get_width;
    mir_screencast_get_buffer_stream;
    mir_screencast_release_sync;
    mir_surface_apply_spec;
    mir_surface_configure_cursor;
    mir_surface_create;
    mir_surface_create_sync;
    mir_surface_event_get_attribute;
    mir_surface_event_get_attribute_value;
    mir_surface_get_buffer_stream;
    mir_surface_get_dpi;
    mir_surface_get_error_message;
    mir_surface_get_focus;
    mir_surface_get_orientation;
    mir_surface_get_parameters;
    mir_surface_get_preferred_orientation;
    mir_surface_get_state;
    mir_surface_get_swapinterval;
    mir_surface_get_type;
    mir_surface_get_visibility;
    mir_surface_is_valid;
    mir_surface_release;
    mir_surface_release_sync;
    mir_surface_request_persistent_id;
    mir_surface_request_persistent_id_sync;
    mir_surface_set_event_handler;
    mir_surface_set_preferred_orientation;
    mir_surface_set_state;
    mir_surface_set_swapinterval;
    mir_surface_spec_release;
    mir_surface_spec_set_buffer_usage;
    mir_surface_spec_set_fullscreen_on_output;
    mir_surface_spec_set_height;
    mir_surface_spec_set_height_increment;
    mir_surface_spec_set_max_aspect_ratio;
    mir_surface_spec_set_max_height;
    mir_surface_spec_set_max_width;
    mir_surface_spec_set_min_aspect_ratio;
    mir_surface_spec_set_min_height;
    mir_surface_spec_set_min_width;
    mir_surface_spec_set_name;
    mir_surface_spec_set_parent;
    mir_surface_spec_set_pixel_format;
    mir_surface_spec_set_placement;
    mir_surface_spec_set_preferred_orientation;
    mir_surface_spec_set_state;
    mir_surface_spec_set_streams;
    mir_surface_spec_set_type;
    mir_surface_spec_set_width;
    mir_surface_spec_set_width_increment;
    mir_touch_event_action;
    mir_touch_event_axis_value;
    mir_touch_event_id;
    mir_touch_event_modifiers;
    mir_touch_event_point_count;
    mir_touch_event_tooltype;
    mir_vertical_resize_cursor_name;
    mir_vsplit_resize_cursor_name;
    mir_wait_for;
    mir_wait_for_one;
 local: *;
};

MIR_CLIENT_9.1 {  # New functions in Mir 0.15
  global:
    mir_connection_pong;
    mir_connection_set_ping_event_callback;
    mir_crosshair_cursor_name;
    mir_keyboard_event_input_event;
    mir_persistent_id_as_string;
    mir_persistent_id_from_string;
    mir_pointer_event_input_event;
    mir_touch_event_input_event;
    mir_surface_spec_attach_to_foreign_parent;
    mir_surface_spec_set_input_shape;
    mir_connection_get_egl_pixel_format;
  local: *;
} MIR_CLIENT_9;

MIR_CLIENT_9.2 {  # New functions in Mir 0.16
  global:
    mir_surface_spec_set_event_handler;
  local: *;
} MIR_CLIENT_9.1;

MIR_CLIENT_9v17 {
    mir_blob_from_display_configuration;
    mir_blob_size;
    mir_blob_data;
    mir_blob_release;
    mir_blob_onto_buffer;
    mir_blob_to_display_configuration;
    mir_blob_release;
    mir_buffer_stream_set_scale;
    mir_buffer_stream_set_scale_sync;
    mir_event_get_surface_output_event;
    mir_surface_output_event_get_dpi;
    mir_surface_output_event_get_form_factor;
    mir_surface_output_event_get_scale;
} MIR_CLIENT_9.2;

MIR_CLIENT_9v18 {
  global:
    mir_buffer_stream_get_error_message;
    mir_surface_output_event_get_output_id;
    mir_connection_set_base_display_config;
  local:
    *;
} MIR_CLIENT_9v17;

MIR_CLIENT_9v19 {
  global:
    mir_connection_get_graphics_module;
    mir_surface_raise;
    mir_input_event_has_cookie;
    mir_cookie_buffer_size;
    mir_input_event_get_cookie;
    mir_cookie_to_buffer;
    mir_cookie_from_buffer;
    mir_cookie_release;
    mir_keymap_event_get_keymap_buffer;
    mir_keymap_event_get_device_id;
    mir_surface_spec_set_shell_chrome;
} MIR_CLIENT_9v18;

MIR_CLIENT_0.21 {
  global:
    mir_connection_apply_display_configuration;
    mir_connection_create_display_configuration;
    mir_connection_create_input_config;
    mir_connection_set_input_config_change_callback;
    mir_display_config_get_max_simultaneous_outputs;
    mir_display_config_get_num_outputs;
    mir_display_config_get_output;
    mir_display_config_release;
    mir_input_config_destroy;
    mir_input_config_device_count;
    mir_input_config_get_device;
    mir_input_config_get_device_by_id;
    mir_input_config_get_mutable_device;
    mir_input_config_get_mutable_device_by_id;
    mir_input_device_get_capabilities;
    mir_input_device_get_id;
    mir_input_device_get_name;
    mir_input_device_get_unique_id;
    mir_output_get_connection_state;
    mir_output_get_current_mode;
    mir_output_get_current_pixel_format;
    mir_output_get_form_factor;
    mir_output_get_id;
    mir_output_get_mode;
    mir_output_get_num_modes;
    mir_output_get_num_pixel_formats;
    mir_output_get_orientation;
    mir_output_get_physical_height_mm;
    mir_output_get_physical_width_mm;
    mir_output_get_pixel_format;
    mir_output_get_position_x;
    mir_output_get_position_y;
    mir_output_get_power_mode;
    mir_output_get_preferred_mode;
    mir_output_get_scale_factor;
    mir_output_get_type;
    mir_output_is_enabled;
    mir_output_mode_get_height;
    mir_output_mode_get_refresh_rate;
    mir_output_mode_get_width;
  local:
    *;
} MIR_CLIENT_9v19;

MIR_CLIENT_0.22 {  # New functions in Mir 0.22
  global:
    mir_connection_confirm_base_display_configuration;
    mir_connection_preview_base_display_configuration;
    mir_connection_set_error_callback;
    mir_create_screencast_spec;
    mir_display_config_get_mutable_output;
    mir_error_get_code;
    mir_error_get_domain;
    mir_output_disable;
    mir_output_enable;
    mir_output_set_current_mode;
    mir_output_set_orientation;
    mir_output_set_pixel_format;
    mir_output_set_position;
    mir_output_set_power_mode;
    mir_screencast_create_sync;
    mir_screencast_get_error_message;
    mir_screencast_is_valid;
    mir_screencast_spec_release;
    mir_screencast_spec_set_capture_region;
    mir_screencast_spec_set_height;
    mir_screencast_spec_set_mirror_mode;
    mir_screencast_spec_set_number_of_buffers;
    mir_screencast_spec_set_pixel_format;
    mir_screencast_spec_set_width;
} MIR_CLIENT_0.21;

MIR_CLIENT_DETAIL_9 {
  global:
    extern "C++" { 
      mir::events::make_event*;
      mir::events::add_touch*;
      mir::input::android::Lexicon::translate*;
      mir::input::android::android_modifiers_from_mir*;
      mir::input::android::mir_modifiers_from_android*;
      mir::input::android::mir_keyboard_action_from_android*;
      mir::input::android::android_keyboard_action_from_mir*;
      mir::input::android::mir_pointer_buttons_from_android*;
      mir::input::android::android_pointer_buttons_from_mir*;
      mir::input::android::mir_tool_type_from_android*;
      mir::input::android::android_tool_type_from_mir*;
      mir::input::android::mir_pointer_action_from_masked_android*;
      mir::input::android::mir_touch_action_from_masked_android*;
      mir::input::android::android_source_id_is_pointer_device*;
      mir::input::android::extract_android_action_from*;
      mir::client::DefaultConnectionConfiguration::DefaultConnectionConfiguration*;
      mir::client::DefaultConnectionConfiguration::the_surface_map*;
      mir::client::DefaultConnectionConfiguration::the_rpc_channel*;
      mir::client::DefaultConnectionConfiguration::the_logger*;
      mir::client::DefaultConnectionConfiguration::the_input_platform*;
      mir::client::DefaultConnectionConfiguration::the_display_configuration*;
      mir::client::DefaultConnectionConfiguration::the_lifecycle_control*;
      mir::client::DefaultConnectionConfiguration::the_ping_handler*;
      mir::client::DefaultConnectionConfiguration::the_event_sink*;
      mir::client::DefaultConnectionConfiguration::the_event_handler_register*;
      mir::client::DefaultConnectionConfiguration::the_socket_file*;
      mir::client::DefaultConnectionConfiguration::the_rpc_report*;
      mir::client::DefaultConnectionConfiguration::the_input_receiver_report*;
      typeinfo?for?mir::client::DefaultConnectionConfiguration;
      vtable?for?mir::client::DefaultConnectionConfiguration;
      mir::operator???std::ostream???Mir*
    }; 
};

MIR_CLIENT_DETAIL_9v18 {
  global:
    extern "C++" { 
      mir::client::DefaultConnectionConfiguration::the_input_devices*;
      mir::events::set_modifier*;
      mir::events::set_cursor_position*;
      mir::events::set_button_state*;
    };
} MIR_CLIENT_DETAIL_9;

MIR_CLIENT_DETAIL_9v19 {
  global:
    extern "C++" { 
      mir::input::android::android_pointer_action_from_mir*;
      mir::events::serialize_event*;
      mir::events::deserialize_event*;
    };
} MIR_CLIENT_DETAIL_9v18;

MIR_CLIENT_DETAIL_0.21 {
  global:
    extern "C++" { 
      mir::client::DefaultConnectionConfiguration::the_buffer_factory*;
    };
} MIR_CLIENT_DETAIL_9v19;

MIR_CLIENT_DETAIL_private_buffer_semantics {
  global:
    mir_buffer_map;
    mir_buffer_unmap;
    mir_buffer_set_callback;
    mir_buffer_release;
    mir_connection_create_presentation_chain_sync;
    mir_presentation_chain_is_valid;
    mir_presentation_chain_get_error_message;
    mir_connection_create_presentation_chain;
    mir_connection_allocate_buffer;
    mir_presentation_chain_submit_buffer;
    mir_presentation_chain_release;
    mir_surface_spec_add_presentation_chain;
    mir_surface_spec_add_buffer_stream;
    mir_buffer_get_width;
    mir_buffer_get_height;
    mir_buffer_get_pixel_format;
    mir_buffer_get_buffer_usage;
    mir_buffer_is_valid;
    mir_buffer_get_error_message;
    mir_buffer_get_buffer_package;
    mir_connection_create_render_surface;
    mir_connection_create_render_surface_sync;
    mir_render_surface_get_buffer_stream;
    mir_render_surface_get_presentation_chain;
    mir_render_surface_is_valid;
    mir_render_surface_get_error_message;
    mir_render_surface_get_size;
    mir_render_surface_set_size;
    mir_render_surface_release;
    mir_surface_spec_add_render_surface;

    #private functions needed temporarily by nested passthrough
    #should not be published along with the rest of the NBS symbols
    mir_buffer_get_egl_image_parameters;
    mir_presentation_chain_set_queueing_mode;
    mir_presentation_chain_set_dropping_mode;
  local:
    *;
} MIR_CLIENT_DETAIL_9v19;

MIR_CLIENT_DETAIL_0.24 {
  global:
    extern "C++" { 
      mir::input::receiver::XKBMapper::XKBMapper*;
      mir::input::receiver::XKBMapper::?XKBMapper*;
      mir::input::receiver::XKBMapper::set_key_state*;
      mir::input::receiver::XKBMapper::set_keymap*;
      mir::input::receiver::XKBMapper::reset_keymap*;
      mir::input::receiver::XKBMapper::map_event*;
    };
} MIR_CLIENT_DETAIL_0.21;

MIR_CLIENT_0.24 {  # New functions in Mir 0.24
  global:
    mir_event_get_input_device_state_event;
    mir_input_device_state_event_device_count;
    mir_input_device_state_event_device_id;
    mir_input_device_state_event_device_pointer_buttons;
    mir_input_device_state_event_device_pointer_buttons;
    mir_input_device_state_event_device_pressed_keys_count;
    # We're being naughty deleting this function without bumping soname, but we won't get caught.
    # mir_input_device_state_event_device_pressed_keys;
    mir_input_device_state_event_modifiers;
    mir_input_device_state_event_pointer_axis;
    mir_input_device_state_event_pointer_buttons;
    mir_input_device_state_event_time;
    mir_input_device_state_event_device_pointer_buttons;
    mir_surface_spec_set_pointer_confinement;
} MIR_CLIENT_0.22;

MIR_CLIENT_0.25 {  # New functions in Mir 0.25
  global:
    mir_connection_create_spec_for_tip;
    mir_event_get_surface_placement_event;
    mir_output_get_current_mode_index;
    mir_output_get_preferred_mode_index;
    mir_output_get_subpixel_arrangement;
    mir_output_get_gamma_size;
    mir_output_is_gamma_supported;
    mir_output_get_gamma;
    mir_output_set_gamma;
    mir_connection_cancel_base_display_configuration_preview;
    mir_surface_placement_get_relative_position;
    mir_display_output_type_name;
    mir_output_type_name;
    mir_surface_output_event_get_refresh_rate;
    mir_input_device_state_event_device_pressed_keys_for_index;
    mir_buffer_stream_set_swapinterval;
    mir_buffer_stream_get_swapinterval;
    mir_buffer_stream_set_size;
    mir_buffer_stream_get_size;
} MIR_CLIENT_0.24;

MIR_CLIENT_DETAIL_0.25 {
  global:
    extern "C++" {
      mir::client::DefaultConnectionConfiguration::the_error_handler*;
      mir::events::clone_event*;
      mir::events::transform_positions*;
    };
} MIR_CLIENT_DETAIL_0.24;

MIR_CLIENT_0.26 {  # New functions in Mir 0.26
  global:
    mir_input_device_get_mutable_pointer_configuration;
    mir_input_device_get_mutable_touchpad_configuration;
    mir_input_device_get_pointer_configuration;
    mir_input_device_get_touchpad_configuration;
    mir_output_get_edid;
    mir_output_get_edid_size;
    mir_pointer_configuration_get_acceleration;
    mir_pointer_configuration_get_acceleration_bias;
    mir_pointer_configuration_get_handedness;
    mir_pointer_configuration_get_horizontal_scroll_scale;
    mir_pointer_configuration_get_vertical_scroll_scale;
    mir_pointer_configuration_set_acceleration;
    mir_pointer_configuration_set_acceleration_bias;
    mir_pointer_configuration_set_handedness;
    mir_pointer_configuration_set_horizontal_scroll_scale;
    mir_pointer_configuration_set_vertical_scroll_scale;
    mir_surface_spec_set_cursor_name;
    mir_surface_spec_set_cursor_render_surface;
    mir_touchpad_configuration_get_button_down_scroll_button;
    mir_touchpad_configuration_get_click_modes;
    mir_touchpad_configuration_get_disable_while_typing;
    mir_touchpad_configuration_get_disable_with_mouse;
    mir_touchpad_configuration_get_middle_mouse_button_emulation;
    mir_touchpad_configuration_get_scroll_modes;
    mir_touchpad_configuration_get_tap_to_click;
    mir_touchpad_configuration_set_button_down_scroll_button;
    mir_touchpad_configuration_set_click_modes;
    mir_touchpad_configuration_set_disable_while_typing;
    mir_touchpad_configuration_set_disable_with_mouse;
    mir_touchpad_configuration_set_middle_mouse_button_emulation;
    mir_touchpad_configuration_set_scroll_modes;
    mir_touchpad_configuration_set_tap_to_click;
    mir_connection_request_extension;
    mir_output_get_model;
<<<<<<< HEAD
    mir_specify_menu;
    mir_specify_window;
=======
    mir_blob_from_display_config;
    mir_blob_to_display_config;
    mir_specify_menu;    
>>>>>>> 2f4b04f2
} MIR_CLIENT_0.25;<|MERGE_RESOLUTION|>--- conflicted
+++ resolved
@@ -500,12 +500,8 @@
     mir_touchpad_configuration_set_tap_to_click;
     mir_connection_request_extension;
     mir_output_get_model;
-<<<<<<< HEAD
+    mir_blob_from_display_config;
+    mir_blob_to_display_config;
     mir_specify_menu;
     mir_specify_window;
-=======
-    mir_blob_from_display_config;
-    mir_blob_to_display_config;
-    mir_specify_menu;    
->>>>>>> 2f4b04f2
 } MIR_CLIENT_0.25;