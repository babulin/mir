/*
 * Copyright © 2012 Canonical Ltd.
 *
 * This program is free software: you can redistribute it and/or modify it
 * under the terms of the GNU Lesser General Public License version 3,
 * as published by the Free Software Foundation.
 *
 * This program is distributed in the hope that it will be useful,
 * but WITHOUT ANY WARRANTY; without even the implied warranty of
 * MERCHANTABILITY or FITNESS FOR A PARTICULAR PURPOSE.  See the
 * GNU Lesser General Public License for more details.
 *
 * You should have received a copy of the GNU Lesser General Public License
 * along with this program.  If not, see <http://www.gnu.org/licenses/>.
 *
 * Authored by: Kevin DuBois<kevin.dubois@canonical.com>
 */

#include "mir/graphics/android/android_native_buffer.h"
#include "mir/graphics/android/sync_fence.h"
#include "mir_toolkit/mir_client_library.h"
#include "buffer_registrar.h"
#include "buffer.h"
#include <hardware/gralloc.h>

namespace mcl=mir::client;
namespace mcla=mir::client::android;
namespace geom=mir::geometry;
namespace mga=mir::graphics::android;

mcla::Buffer::Buffer(
    std::shared_ptr<BufferRegistrar> const& registrar,
    MirBufferPackage const& package,
    MirPixelFormat pf) :
    buffer_registrar{registrar},
    native_buffer{registrar->register_buffer(package, pf)},
    buffer_pf(pf),
<<<<<<< HEAD
    buffer_stride{stride},
    buffer_size(size)
{
    auto ops = std::make_shared<mga::RealSyncFileOps>();
    auto fence = std::make_shared<mga::SyncFence>(ops, mir::Fd());
    auto anwb = std::shared_ptr<mga::RefCountedNativeBuffer>(
        new mga::RefCountedNativeBuffer(handle),
        [](mga::RefCountedNativeBuffer* buffer)
        {
            buffer->mir_dereference();
        });

    anwb->height = static_cast<int32_t>(buffer_size.height.as_uint32_t());
    anwb->width =  static_cast<int32_t>(buffer_size.width.as_uint32_t());
    //note: mir uses stride in bytes, ANativeWindowBuffer needs it in pixel units. some drivers care
    //about byte-stride, they will pass stride via ANativeWindowBuffer::handle (which is opaque to us)
    anwb->stride = stride.as_uint32_t() / MIR_BYTES_PER_PIXEL(buffer_pf);
    anwb->usage = GRALLOC_USAGE_HW_TEXTURE | GRALLOC_USAGE_HW_RENDER;
    anwb->handle = native_handle.get();

    native_window_buffer = std::make_shared<mga::AndroidNativeBuffer>(anwb, fence, mga::BufferAccess::read);
}

mcla::Buffer::~Buffer() noexcept
=======
    buffer_stride{package.stride},
    buffer_size{package.width, package.height}
>>>>>>> 80630e5f
{
}

std::shared_ptr<mcl::MemoryRegion> mcla::Buffer::secure_for_cpu_write()
{
    auto rect = geom::Rectangle{geom::Point{0, 0}, size()};
    auto vaddr = buffer_registrar->secure_for_cpu(native_buffer, rect);
    auto region =  std::make_shared<mcl::MemoryRegion>();
    region->vaddr = vaddr;
    region->width = rect.size.width;
    region->height = rect.size.height;
    region->stride = stride();
    region->format = buffer_pf;
    return region;
}

geom::Size mcla::Buffer::size() const
{
    return buffer_size;
}

geom::Stride mcla::Buffer::stride() const
{
    return buffer_stride;
}

MirPixelFormat mcla::Buffer::pixel_format() const
{
    return buffer_pf;
}

std::shared_ptr<mir::graphics::NativeBuffer> mcla::Buffer::native_buffer_handle() const
{
    return native_buffer;
}

void mcla::Buffer::update_from(MirBufferPackage const& update_package)
{
    (void) update_package;
}<|MERGE_RESOLUTION|>--- conflicted
+++ resolved
@@ -35,35 +35,8 @@
     buffer_registrar{registrar},
     native_buffer{registrar->register_buffer(package, pf)},
     buffer_pf(pf),
-<<<<<<< HEAD
-    buffer_stride{stride},
-    buffer_size(size)
-{
-    auto ops = std::make_shared<mga::RealSyncFileOps>();
-    auto fence = std::make_shared<mga::SyncFence>(ops, mir::Fd());
-    auto anwb = std::shared_ptr<mga::RefCountedNativeBuffer>(
-        new mga::RefCountedNativeBuffer(handle),
-        [](mga::RefCountedNativeBuffer* buffer)
-        {
-            buffer->mir_dereference();
-        });
-
-    anwb->height = static_cast<int32_t>(buffer_size.height.as_uint32_t());
-    anwb->width =  static_cast<int32_t>(buffer_size.width.as_uint32_t());
-    //note: mir uses stride in bytes, ANativeWindowBuffer needs it in pixel units. some drivers care
-    //about byte-stride, they will pass stride via ANativeWindowBuffer::handle (which is opaque to us)
-    anwb->stride = stride.as_uint32_t() / MIR_BYTES_PER_PIXEL(buffer_pf);
-    anwb->usage = GRALLOC_USAGE_HW_TEXTURE | GRALLOC_USAGE_HW_RENDER;
-    anwb->handle = native_handle.get();
-
-    native_window_buffer = std::make_shared<mga::AndroidNativeBuffer>(anwb, fence, mga::BufferAccess::read);
-}
-
-mcla::Buffer::~Buffer() noexcept
-=======
     buffer_stride{package.stride},
     buffer_size{package.width, package.height}
->>>>>>> 80630e5f
 {
 }
 
