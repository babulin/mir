--- conflicted
+++ resolved
@@ -105,12 +105,9 @@
 
     frontend::BufferStreamId rpc_id() const override;
     bool valid() const override;
-<<<<<<< HEAD
     
     void buffer_available(mir::protobuf::Buffer const& buffer) override;
     
-=======
->>>>>>> 5136aec9
 protected:
     BufferStream(BufferStream const&) = delete;
     BufferStream& operator=(BufferStream const&) = delete;
@@ -129,15 +126,12 @@
 
     mutable std::mutex mutex; // Protects all members of *this
 
-<<<<<<< HEAD
     std::condition_variable submit_cv;
     bool submitting = true;
-    bool using_exchange_buffer{true};
+    bool using_exchange_buffer = true;
     std::function<void()> on_incoming_buffer;
     std::queue<mir::protobuf::Buffer> incoming_buffers;
 
-=======
->>>>>>> 5136aec9
     MirConnection* connection;
     mir::protobuf::DisplayServer& display_server;
 
