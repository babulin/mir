--- conflicted
+++ resolved
@@ -107,17 +107,14 @@
 
     std::shared_ptr<mir::client::Logger> logger;
     std::shared_ptr<EGLNativeWindowType> accelerated_window;
-<<<<<<< HEAD
     
-    std::function<void(MirEvent*)> handle_event_callback;
-    std::shared_ptr<mir::client::InputReceiverThread> input_thread;
-=======
-
     mir::protobuf::SurfaceSetting configure_result;
 
     // Cache of latest SurfaceSettings returned from the server
     int attrib_cache[mir_surface_attrib_arraysize_];
->>>>>>> 66c4c12f
+
+    std::function<void(MirEvent*)> handle_event_callback;
+    std::shared_ptr<mir::client::InputReceiverThread> input_thread;
 };
 
 #endif /* MIR_CLIENT_PRIVATE_MIR_WAIT_HANDLE_H_ */