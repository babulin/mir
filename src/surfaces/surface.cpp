/*
 * Copyright © 2012 Canonical Ltd.
 *
 * This program is free software: you can redistribute it and/or modify
 * it under the terms of the GNU General Public License version 3 as
 * published by the Free Software Foundation.
 *
 * This program is distributed in the hope that it will be useful,
 * but WITHOUT ANY WARRANTY; without even the implied warranty of
 * MERCHANTABILITY or FITNESS FOR A PARTICULAR PURPOSE. See the
 * GNU General Public License for more details.
 *
 * You should have received a copy of the GNU General Public License
 * along with this program. If not, see <http://www.gnu.org/licenses/>.
 *
 * Authored by:
 *   Alan Griffiths <alan@octopull.co.uk>
 *   Thomas Voss <thomas.voss@canonical.com>
 */

#include "mir/surfaces/surface.h"
#include "mir/compositor/buffer_ipc_package.h"
#include "mir/compositor/buffer_bundle.h"

#include <cassert>

namespace mc = mir::compositor;
namespace ms = mir::surfaces;
namespace geom = mir::geometry;

ms::Surface::Surface(
    const std::string& name,
    std::shared_ptr<mc::BufferBundle> buffer_bundle) :
    surface_name(name),
    buffer_bundle(buffer_bundle)
{
    // TODO(tvoss,kdub): Does a surface without a buffer_bundle make sense?
    assert(buffer_bundle);
<<<<<<< HEAD
=======
}

ms::Surface::~Surface()
{
>>>>>>> 39eca7f9
}

std::string const& ms::Surface::name() const
{
    return surface_name;
}

mir::geometry::Width ms::Surface::width() const
{
    return buffer_bundle->bundle_width();
}

mir::geometry::Height ms::Surface::height() const
{
    return buffer_bundle->bundle_height();
}

//note: not sure the surface should be aware of pixel format. might be something that the 
//texture (which goes to compositor should be aware of though
//todo: kdub remove 
<<<<<<< HEAD
geom::PixelFormat ms::Surface::pixel_format() const
{
    return buffer_bundle->get_bundle_pixel_format();
}

std::shared_ptr<mc::BufferIPCPackage> ms::Surface::get_buffer_ipc_package()
{
    graphics_resource.reset();
    graphics_resource = buffer_bundle->secure_client_buffer();

    /* at this point, the ipc code sends the data outside of the server.
       we must hold a reference (graphics_resource) to the resource on behalf
       of the client until it is returned to us */
    return graphics_resource->ipc_package;
}

=======
mc::PixelFormat ms::Surface::pixel_format() const
{
    return buffer_bundle->get_bundle_pixel_format();
}

std::shared_ptr<mc::BufferIPCPackage> ms::Surface::get_buffer_ipc_package()
{
    graphics_resource.reset();  // Release old client buffer
    graphics_resource = buffer_bundle->secure_client_buffer();

    /* at this point, the ipc code sends the data outside of the server.
       we must hold a reference (graphics_resource) to the resource on behalf
       of the client until it is returned to us */
    return graphics_resource->ipc_package;
}

>>>>>>> 39eca7f9

/* todo: kdub: split into different file */
ms::SurfaceCreationParameters& ms::SurfaceCreationParameters::of_name(std::string const& new_name)
{
    name = new_name;
    return *this;
}


ms::SurfaceCreationParameters& ms::SurfaceCreationParameters::of_width(geometry::Width new_width)
{
    width = new_width;
    return *this;
}

ms::SurfaceCreationParameters& ms::SurfaceCreationParameters::of_height(geometry::Height new_height)
{
    height = new_height;
    return *this;
}

ms::SurfaceCreationParameters& ms::SurfaceCreationParameters::of_size(
        geometry::Width new_width,
        geometry::Height new_height)
{
    width = new_width;
    height = new_height;

    return *this;
}

bool ms::operator==(
    const SurfaceCreationParameters& lhs,
    const ms::SurfaceCreationParameters& rhs)
{
    return lhs.width == rhs.width && lhs.height == rhs.height;
}

bool ms::operator!=(
    const SurfaceCreationParameters& lhs,
    const ms::SurfaceCreationParameters& rhs)
{
    return lhs.width != rhs.width || lhs.height != rhs.height;
}

ms::SurfaceCreationParameters ms::a_surface()
{
    return SurfaceCreationParameters();
}<|MERGE_RESOLUTION|>--- conflicted
+++ resolved
@@ -36,13 +36,10 @@
 {
     // TODO(tvoss,kdub): Does a surface without a buffer_bundle make sense?
     assert(buffer_bundle);
-<<<<<<< HEAD
-=======
 }
 
 ms::Surface::~Surface()
 {
->>>>>>> 39eca7f9
 }
 
 std::string const& ms::Surface::name() const
@@ -63,25 +60,7 @@
 //note: not sure the surface should be aware of pixel format. might be something that the 
 //texture (which goes to compositor should be aware of though
 //todo: kdub remove 
-<<<<<<< HEAD
 geom::PixelFormat ms::Surface::pixel_format() const
-{
-    return buffer_bundle->get_bundle_pixel_format();
-}
-
-std::shared_ptr<mc::BufferIPCPackage> ms::Surface::get_buffer_ipc_package()
-{
-    graphics_resource.reset();
-    graphics_resource = buffer_bundle->secure_client_buffer();
-
-    /* at this point, the ipc code sends the data outside of the server.
-       we must hold a reference (graphics_resource) to the resource on behalf
-       of the client until it is returned to us */
-    return graphics_resource->ipc_package;
-}
-
-=======
-mc::PixelFormat ms::Surface::pixel_format() const
 {
     return buffer_bundle->get_bundle_pixel_format();
 }
@@ -97,7 +76,6 @@
     return graphics_resource->ipc_package;
 }
 
->>>>>>> 39eca7f9
 
 /* todo: kdub: split into different file */
 ms::SurfaceCreationParameters& ms::SurfaceCreationParameters::of_name(std::string const& new_name)
