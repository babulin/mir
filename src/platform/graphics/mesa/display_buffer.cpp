--- conflicted
+++ resolved
@@ -102,12 +102,8 @@
     geom::Rectangle const& area,
     MirOrientation rot,
     EGLContext shared_context)
-<<<<<<< HEAD
-    : last_flipped_bufobj{nullptr},
-      scheduled_bufobj{nullptr},
-=======
     : composited_front_buffer{nullptr},
->>>>>>> 018f033d
+      scheduled_composited_buffer{nullptr},
       platform(platform),
       listener(listener),
       drm(platform->drm),
@@ -175,16 +171,11 @@
      * There is no need to destroy composited_front_buffer manually.
      * It will be destroyed when its gbm_surface gets destroyed.
      */
-<<<<<<< HEAD
-    if (last_flipped_bufobj)
-        last_flipped_bufobj->release();
-
-    if (scheduled_bufobj)
-        scheduled_bufobj->release();
-=======
     if (composited_front_buffer)
         composited_front_buffer->release();
->>>>>>> 018f033d
+
+    if (scheduled_composited_buffer)
+        scheduled_composited_buffer->release();
 }
 
 geom::Rectangle mgm::DisplayBuffer::view_area() const
@@ -232,16 +223,16 @@
      * Switching from bypass to compositing? Now is the earliest safe time
      * we can unreference the bypass buffer...
      */
-    if (scheduled_bufobj)
-        last_flipped_bypass_buf = nullptr;
+    if (scheduled_composited_buffer)
+        bypassed_front_buffer = nullptr;
     /*
      * Release the last flipped buffer object (which is not displayed anymore)
      * to make it available for future rendering.
      */
-    if (last_flipped_bufobj)
-        last_flipped_bufobj->release();
-
-    last_flipped_bufobj = scheduled_bufobj;
+    if (composited_front_buffer)
+        composited_front_buffer->release();
+
+    composited_front_buffer = scheduled_composited_buffer;
 
     /*
      * Bring the back buffer to the front and get the buffer object
@@ -288,20 +279,18 @@
         needs_set_crtc = false;
     }
 
-<<<<<<< HEAD
     if (bypass_buf)
     {
         /*
          * For composited frames we defer wait_for_page_flip till just before
          * the next frame, but not for bypass frames. Deferring the flip of
          * bypass frames would increase the time we held
-         * last_flipped_bypass_buf unacceptably, resulting in client stuttering
+         * bypassed_front_buffer unacceptably, resulting in client stuttering
          * unless we allocate quad-buffers (which I'm trying to avoid).
          * Also, bypass does not need the deferred page flip because it has
          * no compositing/rendering step for which to save time for.
          */
         wait_for_page_flip();
-        scheduled_bufobj = nullptr;
 
         /*
          * Keep a reference to the buffer being bypassed for the entire
@@ -309,30 +298,13 @@
          * the client while its on-screen, which would be seen as tearing or
          * worse.
          */
-        last_flipped_bypass_buf = bypass_buf;
+        bypassed_front_buffer = bypass_buf;
+        scheduled_composited_buffer = nullptr;
     }
     else
     {
-        scheduled_bufobj = bufobj;
-    }
-=======
-    /*
-     * Release the last flipped buffer object (which is not displayed anymore)
-     * to make it available for future rendering.
-     */
-    if (composited_front_buffer)
-        composited_front_buffer->release();
-
-    composited_front_buffer = bypass_buf ? nullptr : bufobj;
-
-    /*
-     * Keep a reference to the buffer being bypassed for the entire duration
-     * of the frame. This ensures the buffer doesn't get reused by the client
-     * prematurely, which would be seen as tearing.
-     * If not bypassing, then bypass_buf will be nullptr.
-     */
-    bypassed_front_buffer = bypass_buf;
->>>>>>> 018f033d
+        scheduled_composited_buffer = bufobj;
+    }
 }
 
 mgm::BufferObject* mgm::DisplayBuffer::get_compositing_back_buffer()
