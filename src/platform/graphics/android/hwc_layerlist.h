--- conflicted
+++ resolved
@@ -64,28 +64,6 @@
     LayerList();
 };
 
-class FBTargetLayerList : public LayerListBase
-{
-public:
-    FBTargetLayerList();
-    void prepare_composition_layers(
-        std::function<void(hwc_display_contents_1_t&)> const& prepare_fn,
-        std::list<std::shared_ptr<graphics::Renderable>> const& list,
-        std::function<void(Renderable const&)> const& render_fn);
-    void prepare_default_layers( 
-        std::function<void(hwc_display_contents_1_t&)> const& prepare_fn);
-
-    bool needs_swapbuffers() const;
-    void update_fences();
-    void set_fb_target(Buffer const& buffer);
-private:
-<<<<<<< HEAD
-=======
-    bool skip_layers_present{true};
-    bool needs_gl_draw;
->>>>>>> f781d2c4
-};
-
 }
 }
 }
