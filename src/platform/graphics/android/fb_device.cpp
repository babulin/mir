/*
 * Copyright © 2013 Canonical Ltd.
 *
 * This program is free software: you can redistribute it and/or modify it
 * under the terms of the GNU Lesser General Public License version 3,
 * as published by the Free Software Foundation.
 *
 * This program is distributed in the hope that it will be useful,
 * but WITHOUT ANY WARRANTY; without even the implied warranty of
 * MERCHANTABILITY or FITNESS FOR A PARTICULAR PURPOSE.  See the
 * GNU Lesser General Public License for more details.
 *
 * You should have received a copy of the GNU Lesser General Public License
 * along with this program.  If not, see <http://www.gnu.org/licenses/>.
 *
 * Authored by: Kevin DuBois <kevin.dubois@canonical.com>
 */

#include "mir/graphics/buffer.h"
#include "mir/graphics/android/native_buffer.h"
#include "mir/graphics/android/sync_fence.h"
#include "android_format_conversion-inl.h"
#include "fb_device.h"
#include "framebuffer_bundle.h"
#include "buffer.h"

#include <boost/throw_exception.hpp>
#include <stdexcept>

namespace mg = mir::graphics;
namespace mga=mir::graphics::android;
namespace geom=mir::geometry;

mga::FBDevice::FBDevice(
    std::shared_ptr<framebuffer_device_t> const& fbdev)
    : fb_device(fbdev)
{
    if (fb_device->setSwapInterval)
    {
        fb_device->setSwapInterval(fb_device.get(), 1);
    }

    mode(mir_power_mode_on);
}

void mga::FBDevice::prepare_gl()
{
}

void mga::FBDevice::prepare_gl_and_overlays(
<<<<<<< HEAD
    std::list<std::shared_ptr<Renderable>> const&,
    std::function<void(Renderable const&)> const&) 
=======
    std::list<std::shared_ptr<Renderable>> const& renderables,
    std::function<void(Renderable const&)> const& render_fn) 
>>>>>>> 87a12bd6
{
    for(auto const& renderable : renderables)
        render_fn(*renderable);
}

void mga::FBDevice::gpu_render(EGLDisplay dpy, EGLSurface sur)
{
    if (eglSwapBuffers(dpy, sur) == EGL_FALSE)
    {
        BOOST_THROW_EXCEPTION(std::runtime_error("eglSwapBuffers failure\n"));
    }
}

void mga::FBDevice::post(mg::Buffer const& buffer)
{
    auto native_buffer = buffer.native_buffer_handle();
    native_buffer->wait_for_content();
    if (fb_device->post(fb_device.get(), native_buffer->handle()) != 0)
    {
        BOOST_THROW_EXCEPTION(std::runtime_error("error posting with fb device"));
    }
}

void mga::FBDevice::mode(MirPowerMode mode)
{
    int enable = 0;
    if (mode == mir_power_mode_on)
    {
        enable = 1;
    }
    
    if (fb_device->enableScreen)
    {
        fb_device->enableScreen(fb_device.get(), enable);
    }
}<|MERGE_RESOLUTION|>--- conflicted
+++ resolved
@@ -48,13 +48,8 @@
 }
 
 void mga::FBDevice::prepare_gl_and_overlays(
-<<<<<<< HEAD
-    std::list<std::shared_ptr<Renderable>> const&,
-    std::function<void(Renderable const&)> const&) 
-=======
     std::list<std::shared_ptr<Renderable>> const& renderables,
     std::function<void(Renderable const&)> const& render_fn) 
->>>>>>> 87a12bd6
 {
     for(auto const& renderable : renderables)
         render_fn(*renderable);
