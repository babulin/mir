--- conflicted
+++ resolved
@@ -19,10 +19,10 @@
 
 #include "hwc_device.h"
 #include "hwc_layerlist.h"
-#include "hwc_layers.h"
 #include "hwc_vsync_coordinator.h"
 #include "framebuffer_bundle.h"
 #include "buffer.h"
+#include "mir/graphics/android/sync_fence.h"
 #include "mir/graphics/android/native_buffer.h"
 #include "mir/graphics/buffer.h"
 
@@ -37,29 +37,20 @@
 mga::HwcDevice::HwcDevice(std::shared_ptr<hwc_composer_device_1> const& hwc_device,
                               std::shared_ptr<HWCVsyncCoordinator> const& coordinator)
     : HWCCommonDevice(hwc_device, coordinator),
-<<<<<<< HEAD
-      use_fb_target{true},
-      layer_list(use_fb_target),
-      last_display_fence(std::make_shared<mga::RealSyncFileOps>(), -1)
-=======
       layer_list({mga::ForceGLLayer{}, mga::FramebufferLayer{}}),
       sync_ops(std::make_shared<mga::RealSyncFileOps>())
->>>>>>> daabfcbb
 {
 }
 
 void mga::HwcDevice::prepare_gl()
 {
-    layer_list.with_native_list([this](hwc_display_contents_1_t& display_list)
+    //note, although we only have a primary display right now,
+    //      set the external and virtual displays to null as some drivers check for that
+    hwc_display_contents_1_t* displays[num_displays] {layer_list.native_list(), nullptr, nullptr};
+    if (hwc_device->prepare(hwc_device.get(), 1, displays))
     {
-        //note, although we only have a primary display right now,
-        //      set the external and virtual displays to null as some drivers check for that
-        hwc_display_contents_1_t* displays[num_displays] {&display_list, nullptr, nullptr};
-        if (hwc_device->prepare(hwc_device.get(), 1, displays))
-        {
-            BOOST_THROW_EXCEPTION(std::runtime_error("error during hwc prepare()"));
-        }
-    });
+        BOOST_THROW_EXCEPTION(std::runtime_error("error during hwc prepare()"));
+    }
 }
 
 void mga::HwcDevice::prepare_gl_and_overlays(std::list<std::shared_ptr<Renderable>> const&)
@@ -80,21 +71,20 @@
     auto lg = lock_unblanked();
 
     auto native_buffer = buffer.native_buffer_handle();
-    layer_list.set_fb_target(*native_buffer);
+    layer_list.set_fb_target(native_buffer);
 
-    layer_list.with_native_list([this](hwc_display_contents_1_t& display_list)
+    hwc_display_contents_1_t* displays[num_displays] {layer_list.native_list(), nullptr, nullptr};
+    if (hwc_device->set(hwc_device.get(), 1, displays))
     {
-        hwc_display_contents_1_t* displays[num_displays] {&display_list, nullptr, nullptr};
-        if (hwc_device->set(hwc_device.get(), 1, displays))
-        {
-            BOOST_THROW_EXCEPTION(std::runtime_error("error during hwc set()"));
-        }
-    });
+        BOOST_THROW_EXCEPTION(std::runtime_error("error during hwc set()"));
+    }
 
-    last_display_fence.wait();
-    auto next_fence = layer_list.retirement_fence();
-    last_display_fence.merge_with(next_fence);
+    if (last_display_fence)
+        last_display_fence->wait();
 
-    int framebuffer_fence = layer_list.fb_target_fence();
+    int framebuffer_fence = layer_list.framebuffer_fence();
     native_buffer->update_fence(framebuffer_fence);
+
+    last_display_fence = std::make_shared<mga::SyncFence>(
+        sync_ops, displays[HWC_DISPLAY_PRIMARY]->retireFenceFd);
 }