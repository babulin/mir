--- conflicted
+++ resolved
@@ -68,18 +68,10 @@
 mga::HwcDevice::HwcDevice(std::shared_ptr<HwcWrapper> const& hwc_wrapper,
                           std::shared_ptr<HwcConfiguration> const& hwc_config,
                           std::shared_ptr<HWCVsyncCoordinator> const& coordinator,
-<<<<<<< HEAD
-                          std::shared_ptr<SyncFileOps> const& sync_ops)
+                          std::shared_ptr<LayerAdapter> const& layer_adapter)
     : HWCCommonDevice(hwc_wrapper, hwc_config, coordinator),
-      hwc_list{{}, fbtarget_plus_skip_size},
-      hwc_wrapper(hwc_wrapper), 
-      sync_ops(sync_ops)
-=======
-                          std::shared_ptr<LayerAdapter> const& layer_adapter)
-    : HWCCommonDevice(hwc_wrapper, coordinator),
       hwc_list{layer_adapter, {}, fbtarget_plus_skip_size},
       hwc_wrapper(hwc_wrapper)
->>>>>>> e52b95b4
 {
 }
 
