/*
 * Copyright © 2012 Canonical Ltd.
 *
 * This program is free software: you can redistribute it and/or modify
 * it under the terms of the GNU General Public License version 3 as
 * published by the Free Software Foundation.
 *
 * This program is distributed in the hope that it will be useful,
 * but WITHOUT ANY WARRANTY; without even the implied warranty of
 * MERCHANTABILITY or FITNESS FOR A PARTICULAR PURPOSE.  See the
 * GNU General Public License for more details.
 *
 * You should have received a copy of the GNU General Public License
 * along with this program.  If not, see <http://www.gnu.org/licenses/>.
 *
 * Authored by: Alan Griffiths <alan@octopull.co.uk>
 */
#ifndef MIR_SERVER_CONFIGURATION_H_
#define MIR_SERVER_CONFIGURATION_H_

#include "mir/options/program_option.h"

#include <memory>
#include <string>
#include <initializer_list>

namespace mir
{
namespace compositor
{
class BufferAllocationStrategy;
class GraphicBufferAllocator;
}
namespace frontend
{
class Communicator;
class ProtobufIpcFactory;
class ApplicationListener;
class SessionManager;
class SurfaceOrganiser;
}
namespace graphics
{
class Renderer;
class Platform;
class Display;
class ViewableArea;
class BufferInitializer;
}
namespace input
{
class InputManager;
class EventFilter;
}

class ServerConfiguration
{
public:
    virtual std::shared_ptr<options::Option> make_options() = 0;
    virtual std::shared_ptr<graphics::Platform> make_graphics_platform() = 0;
    virtual std::shared_ptr<graphics::BufferInitializer> make_buffer_initializer() = 0;
    virtual std::shared_ptr<compositor::BufferAllocationStrategy> make_buffer_allocation_strategy(
        std::shared_ptr<compositor::GraphicBufferAllocator> const& buffer_allocator) = 0;
    virtual std::shared_ptr<graphics::Renderer> make_renderer(
        std::shared_ptr<graphics::Display> const& display) = 0;
    virtual std::shared_ptr<frontend::Communicator> make_communicator(
        std::shared_ptr<frontend::SessionManager> const& session_manager,
        std::shared_ptr<graphics::Display> const& display,
        std::shared_ptr<compositor::GraphicBufferAllocator> const& allocator) = 0;
    virtual std::shared_ptr<frontend::SessionManager> make_session_manager(
        std::shared_ptr<frontend::SurfaceOrganiser> const& surface_organiser) = 0;
    virtual std::shared_ptr<input::InputManager> make_input_manager(
        const std::initializer_list<std::shared_ptr<input::EventFilter> const>& event_filters,
        std::shared_ptr<graphics::ViewableArea> const& viewable_area) = 0;

protected:
    ServerConfiguration() = default;
    virtual ~ServerConfiguration() {}

    ServerConfiguration(ServerConfiguration const&) = delete;
    ServerConfiguration& operator=(ServerConfiguration const&) = delete;
};

class DefaultServerConfiguration : public ServerConfiguration
{
public:
    DefaultServerConfiguration(std::string const& socket_file);

    virtual std::shared_ptr<options::Option> make_options();
    virtual std::shared_ptr<graphics::Platform> make_graphics_platform();
    virtual std::shared_ptr<graphics::BufferInitializer> make_buffer_initializer();
    virtual std::shared_ptr<compositor::BufferAllocationStrategy> make_buffer_allocation_strategy(
        std::shared_ptr<compositor::GraphicBufferAllocator> const& buffer_allocator);
    virtual std::shared_ptr<graphics::Renderer> make_renderer(
        std::shared_ptr<graphics::Display> const& display);
    virtual std::shared_ptr<frontend::Communicator> make_communicator(
<<<<<<< HEAD
        std::shared_ptr<frontend::SessionManager> const& session_manager,
        std::shared_ptr<graphics::Display> const& display);
=======
        std::shared_ptr<frontend::SessionManager> const& session_manager, 
        std::shared_ptr<graphics::Display> const& display,
        std::shared_ptr<compositor::GraphicBufferAllocator> const& allocator);
>>>>>>> b40daf16
    virtual std::shared_ptr<frontend::SessionManager> make_session_manager(
        std::shared_ptr<frontend::SurfaceOrganiser> const& surface_organiser);
    virtual std::shared_ptr<input::InputManager> make_input_manager(
        const std::initializer_list<std::shared_ptr<input::EventFilter> const>& event_filters,
        std::shared_ptr<graphics::ViewableArea> const& viewable_area);

private:
    std::string socket_file;
    std::shared_ptr<options::Option> options;
    std::shared_ptr<graphics::Platform> graphics_platform;
    std::shared_ptr<frontend::ApplicationListener> application_listener;

    // the communications interface to use
    virtual std::shared_ptr<frontend::ProtobufIpcFactory> make_ipc_factory(
        std::shared_ptr<frontend::SessionManager> const& session_manager,
        std::shared_ptr<graphics::Display> const& display,
        std::shared_ptr<compositor::GraphicBufferAllocator> const& allocator);

    virtual std::shared_ptr<frontend::ApplicationListener> make_application_listener();
};
}


#endif /* MIR_SERVER_CONFIGURATION_H_ */<|MERGE_RESOLUTION|>--- conflicted
+++ resolved
@@ -94,14 +94,9 @@
     virtual std::shared_ptr<graphics::Renderer> make_renderer(
         std::shared_ptr<graphics::Display> const& display);
     virtual std::shared_ptr<frontend::Communicator> make_communicator(
-<<<<<<< HEAD
         std::shared_ptr<frontend::SessionManager> const& session_manager,
-        std::shared_ptr<graphics::Display> const& display);
-=======
-        std::shared_ptr<frontend::SessionManager> const& session_manager, 
         std::shared_ptr<graphics::Display> const& display,
         std::shared_ptr<compositor::GraphicBufferAllocator> const& allocator);
->>>>>>> b40daf16
     virtual std::shared_ptr<frontend::SessionManager> make_session_manager(
         std::shared_ptr<frontend::SurfaceOrganiser> const& surface_organiser);
     virtual std::shared_ptr<input::InputManager> make_input_manager(
