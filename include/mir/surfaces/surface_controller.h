--- conflicted
+++ resolved
@@ -39,14 +39,11 @@
     virtual ~SurfaceController() {}
 
     std::weak_ptr<Surface> create_surface(const SurfaceCreationParameters& params);
-<<<<<<< HEAD
-    void destroy_surface(std::weak_ptr<Surface> surface);
+
+    void destroy_surface(std::weak_ptr<Surface> const& surface);
     
-    void hide_surface(std::weak_ptr<Surface> surface);
-    void show_surface(std::weak_ptr<Surface> surface);
-=======
-    void destroy_surface(std::weak_ptr<Surface> const& surface);
->>>>>>> 33637718
+    void hide_surface(std::weak_ptr<Surface> const& surface);
+    void show_surface(std::weak_ptr<Surface> const& surface);
 
  protected:
     SurfaceController(const SurfaceController&) = delete;
