/*
 * Copyright © 2013 Canonical Ltd.
 *
 * This program is free software: you can redistribute it and/or modify it
 * under the terms of the GNU Lesser General Public License version 3,
 * as published by the Free Software Foundation.
 *
 * This program is distributed in the hope that it will be useful,
 * but WITHOUT ANY WARRANTY; without even the implied warranty of
 * MERCHANTABILITY or FITNESS FOR A PARTICULAR PURPOSE.  See the
 * GNU Lesser General Public License for more details.
 *
 * You should have received a copy of the GNU Lesser General Public License
 * along with this program.  If not, see <http://www.gnu.org/licenses/>.
 *
 * Authored by: Thomas Voss <thomas.voss@canonical.com>
 */

#ifndef MIR_TOOLKIT_EVENT_H_
#define MIR_TOOLKIT_EVENT_H_

#include <stddef.h>
#include <stdint.h>
#include "mir_toolkit/common.h"

#ifdef __cplusplus
/**
 * \addtogroup mir_toolkit
 * @{
 */
extern "C" {
#endif
/* TODO: To the moon. */
#define MIR_INPUT_EVENT_MAX_POINTER_COUNT 16

typedef int64_t nsecs_t;

typedef enum
{
    mir_event_type_key,
    mir_event_type_motion,
    mir_event_type_surface,
    mir_event_type_resize,
    mir_event_type_prompt_session_state_change,
    mir_event_type_orientation,
<<<<<<< HEAD
// Type for new style input event. Will be returned from mir_event_get_type for old style
// key and motion events.
    mir_event_type_input
=======
    mir_event_type_close_surface
>>>>>>> 0d6186c5
} MirEventType;

typedef enum {
    mir_key_action_down     = 0,
    mir_key_action_up       = 1,
    mir_key_action_multiple = 2
} MirKeyAction;

typedef enum {
    mir_key_flag_woke_here           = 0x1,
    mir_key_flag_soft_keyboard       = 0x2,
    mir_key_flag_keep_touch_mode     = 0x4,
    mir_key_flag_from_system         = 0x8,
    mir_key_flag_editor_action       = 0x10,
    mir_key_flag_canceled            = 0x20,
    mir_key_flag_virtual_hard_key    = 0x40,
    mir_key_flag_long_press          = 0x80,
    mir_key_flag_canceled_long_press = 0x100,
    mir_key_flag_tracking            = 0x200,
    mir_key_flag_fallback            = 0x400
} MirKeyFlag;

typedef enum {
    mir_key_modifier_none        = 0,
    mir_key_modifier_alt         = 0x02,
    mir_key_modifier_alt_left    = 0x10,
    mir_key_modifier_alt_right   = 0x20,
    mir_key_modifier_shift       = 0x01,
    mir_key_modifier_shift_left  = 0x40,
    mir_key_modifier_shift_right = 0x80,
    mir_key_modifier_sym         = 0x04,
    mir_key_modifier_function    = 0x08,
    mir_key_modifier_ctrl        = 0x1000,
    mir_key_modifier_ctrl_left   = 0x2000,
    mir_key_modifier_ctrl_right  = 0x4000,
    mir_key_modifier_meta        = 0x10000,
    mir_key_modifier_meta_left   = 0x20000,
    mir_key_modifier_meta_right  = 0x40000,
    mir_key_modifier_caps_lock   = 0x100000,
    mir_key_modifier_num_lock    = 0x200000,
    mir_key_modifier_scroll_lock = 0x400000
} MirKeyModifier;

typedef enum {
    mir_motion_action_down         = 0,
    mir_motion_action_up           = 1,
    mir_motion_action_move         = 2,
    mir_motion_action_cancel       = 3,
    mir_motion_action_outside      = 4,
    mir_motion_action_pointer_down = 5,
    mir_motion_action_pointer_up   = 6,
    mir_motion_action_hover_move   = 7,
    mir_motion_action_scroll       = 8,
    mir_motion_action_hover_enter  = 9,
    mir_motion_action_hover_exit   = 10
} MirMotionAction;

typedef enum {
    mir_motion_flag_window_is_obscured = 0x1
} MirMotionFlag;

typedef enum {
    mir_motion_button_primary   = 1 << 0,
    mir_motion_button_secondary = 1 << 1,
    mir_motion_button_tertiary  = 1 << 2,
    mir_motion_button_back      = 1 << 3,
    mir_motion_button_forward   = 1 << 4
} MirMotionButton;

typedef enum {
   mir_motion_tool_type_unknown = 0,
   mir_motion_tool_type_finger  = 1,
   mir_motion_tool_type_stylus  = 2,
   mir_motion_tool_type_mouse   = 3,
   mir_motion_tool_type_eraser  = 4
} MirMotionToolType;

// DEPRECATED
// Direct access to MirKeyEvent is deprecated. Please use mir_event_get_input_event
// and the mir_input_event* family of functions.
typedef struct
{
    MirEventType type;

    int32_t device_id;
    int32_t source_id;
    MirKeyAction action;
    MirKeyFlag flags;
    unsigned int modifiers;

    int32_t key_code;
    int32_t scan_code;
    int32_t repeat_count;
    nsecs_t down_time;
    nsecs_t event_time;
    int is_system_key;
} MirKeyEvent;

typedef struct
{
    int id;
    float x, raw_x;
    float y, raw_y;
    float touch_major;
    float touch_minor;
    float size;
    float pressure;
    float orientation;
    float vscroll;
    float hscroll;
    MirMotionToolType tool_type;
    int unused1;
    int unused2;
    int unused3;
} MirMotionPointer;

// DEPRECATED
// Direct access to MirMotionEvent is deprecated. Please use mir_event_get_input_event
// and the mir_input_event* family of functions.
typedef struct
{
    MirEventType type;

    int32_t device_id;
    int32_t source_id;
    /*
     * TODO(racarr): We would like to store this as a MirMotionAction but the android input stack
     * encodes some non enumerable values in it. It's convenient to keep things
     * this way for now until we can drop SF/Hybris support in QtUbuntu.
     */
    int action;
    MirMotionFlag flags;
    unsigned int modifiers;

    int32_t edge_flags;
    MirMotionButton button_state;
    float x_offset;
    float y_offset;
    float x_precision;
    float y_precision;
    nsecs_t down_time;
    nsecs_t event_time;

    size_t pointer_count;
    MirMotionPointer pointer_coordinates[MIR_INPUT_EVENT_MAX_POINTER_COUNT];
    /* "_coordinates" is a misnomer here because there's plenty more info than
       just coordinates, but renaming it accurately would be an API break */

    int unused0;
    int unused1;
    int unused2;
    int unused3;
} MirMotionEvent;

typedef struct
{
    MirEventType type;

    int id;
    MirSurfaceAttrib attrib;
    int value;
} MirSurfaceEvent;

typedef struct
{
    MirEventType type;

    int surface_id;
    int width;
    int height;
} MirResizeEvent;

typedef struct
{
    MirEventType type;

    MirPromptSessionState new_state;
} MirPromptSessionEvent;

typedef struct MirOrientationEvent
{
    MirEventType type;

    int surface_id;
    MirOrientation direction;
} MirOrientationEvent;

typedef struct MirCloseSurfaceEvent
{
    MirEventType type;

    int surface_id;
} MirCloseSurfaceEvent;

typedef union
{
    MirEventType    type;
    MirKeyEvent     key;
    MirMotionEvent  motion;
    MirSurfaceEvent surface;
    MirResizeEvent  resize;
    MirPromptSessionEvent  prompt_session;
    MirOrientationEvent orientation;
    MirCloseSurfaceEvent   close_surface;
} MirEvent;

#ifdef __cplusplus
}
/**@}*/
#endif

#endif /* MIR_TOOLKIT_EVENT_H_ */<|MERGE_RESOLUTION|>--- conflicted
+++ resolved
@@ -43,13 +43,10 @@
     mir_event_type_resize,
     mir_event_type_prompt_session_state_change,
     mir_event_type_orientation,
-<<<<<<< HEAD
-// Type for new style input event. Will be returned from mir_event_get_type for old style
-// key and motion events.
+    mir_event_type_close_surface,
+    /* Type for new style input event will be returned from mir_event_get_type
+       when old style event type was mir_event_type_key or mir_event_type_motion */
     mir_event_type_input
-=======
-    mir_event_type_close_surface
->>>>>>> 0d6186c5
 } MirEventType;
 
 typedef enum {
@@ -144,6 +141,7 @@
     int32_t scan_code;
     int32_t repeat_count;
     nsecs_t down_time;
+
     nsecs_t event_time;
     int is_system_key;
 } MirKeyEvent;
