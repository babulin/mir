--- conflicted
+++ resolved
@@ -42,11 +42,7 @@
 public:
     NativePlatform() {}
 
-<<<<<<< HEAD
-    virtual void initialize(int data_items, int const* data, int fd_items, int const* fd) = 0;
-=======
     virtual void initialize(std::function<void(int)> const& auth_magic, int data_items, int const* data, int fd_items, int const* fd) = 0;
->>>>>>> 59381dc0
 
     virtual std::shared_ptr<GraphicBufferAllocator> create_buffer_allocator(
         std::shared_ptr<BufferInitializer> const& buffer_initializer) = 0;
