--- conflicted
+++ resolved
@@ -317,12 +317,8 @@
     std::shared_ptr<scene::SessionManager>       the_session_manager();
     std::shared_ptr<scene::SurfaceBuilder>       the_surface_builder();
     std::shared_ptr<scene::SurfaceController>    the_surface_controller();
-<<<<<<< HEAD
-    std::function<void()> force_threads_to_unblock_callback();
 
     auto report_factory(char const* report_opt) -> std::unique_ptr<report::ReportFactory>;
-=======
->>>>>>> a9f50ef5
 };
 }
 
