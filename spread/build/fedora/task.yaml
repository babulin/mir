--- conflicted
+++ resolved
@@ -49,11 +49,8 @@
         python3-dbusmock \
         python3-gobject-base \
         python3-dbus \
-<<<<<<< HEAD
+        mesa-libwayland-egl-devel\
         libXcursor-devel
-=======
-        mesa-libwayland-egl-devel
->>>>>>> ddc6f850
 
     BUILD_DIR=$(mktemp --directory)
     cmake -H$SPREAD_PATH -B$BUILD_DIR -DCMAKE_BUILD_TYPE=Debug -DMIR_USE_LD_GOLD=ON
