--- conflicted
+++ resolved
@@ -1,4 +1,31 @@
-<<<<<<< HEAD
+mir (0.1.7-0ubuntu1) UNRELEASED; urgency=medium
+
+  * New upstream release 0.1.7 (https://launchpad.net/mir/+milestone/0.1.7)
+    - mirserver ABI bumped to 17 (soon)
+    - Server API changes (AKA why doesn't my code build any more?):
+      . Class "CompositingCriteria" has been removed. It's replaced by the more
+        flexible "Renderable" interface. This also resulted in parameter
+        changes for the Renderer and scene filtering classes.
+      . The function "DisplayConfiguration::configure_output()" has been
+        removed. Instead, please use the new mutable version of
+        "DisplayConfiguration::for_each_output()" with which you can modify
+        the output structure passed in on each iteration.
+      . Exposed formerly private class "GLRenderer" and demonstrated how
+        to override its behaviour in demo-shell. This area is under
+        construction and may experience further major changes.
+    - Added initial support for hardware (HWC) overlays to accelerate
+      rendering and reduce power consumption. Not complete yet.
+    - Screen rotation: Added mouse cursor rotation support, so you can now
+      still control things on a rotated screen. Still missing rotation of
+      the cursor bitmap itself.
+    - Lots of fixes to support nested Mir servers (see below).
+    - Major simplification to how surface size/position/transformation
+      interact, making transformations much easier to manage and work with.
+    - Bugs fixed:
+      <fill this in once tagged and released when proposing to archive>
+
+ -- Daniel van Vugt <daniel.van.vugt@canonical.com>  Wed, 12 Mar 2014 11:05:20 +0800
+
 mir (0.1.6+14.04.20140310-0ubuntu1) trusty; urgency=medium
 
   [ Kevin Gunn ]
@@ -74,111 +101,6 @@
 mir (0.1.5+14.04.20140212-0ubuntu1) trusty; urgency=medium
 
   [ Kevin Gunn ]
-=======
-mir (0.1.7-0ubuntu1) UNRELEASED; urgency=medium
-
-  * New upstream release 0.1.7 (https://launchpad.net/mir/+milestone/0.1.7)
-    - mirserver ABI bumped to 17 (soon)
-    - Server API changes (AKA why doesn't my code build any more?):
-      . Class "CompositingCriteria" has been removed. It's replaced by the more
-        flexible "Renderable" interface. This also resulted in parameter
-        changes for the Renderer and scene filtering classes.
-      . The function "DisplayConfiguration::configure_output()" has been
-        removed. Instead, please use the new mutable version of
-        "DisplayConfiguration::for_each_output()" with which you can modify
-        the output structure passed in on each iteration.
-      . Exposed formerly private class "GLRenderer" and demonstrated how
-        to override its behaviour in demo-shell. This area is under
-        construction and may experience further major changes.
-    - Added initial support for hardware (HWC) overlays to accelerate
-      rendering and reduce power consumption. Not complete yet.
-    - Screen rotation: Added mouse cursor rotation support, so you can now
-      still control things on a rotated screen. Still missing rotation of
-      the cursor bitmap itself.
-    - Lots of fixes to support nested Mir servers (see below).
-    - Major simplification to how surface size/position/transformation
-      interact, making transformations much easier to manage and work with.
-    - Bugs fixed:
-      <fill this in once tagged and released when proposing to archive>
-
- -- Daniel van Vugt <daniel.van.vugt@canonical.com>  Wed, 12 Mar 2014 11:05:20 +0800
-
-mir (0.1.6+14.04.20140310-0ubuntu1) trusty; urgency=medium
-
-  [ Kevin Gunn ]
-  * Cherry-picked from future release 0.1.7:
-    - Enhancement: options: Make it easier to customize DefaultConfiguration
-    - Bug fix: Don't pass a parameter to bash's popd command. It doesn't expect
-      one and will return an error from cross-compile-chroot.sh. (LP: #1287600)
-  * New upstream release 0.1.6 (https://launchpad.net/mir/+milestone/0.1.6)
-    - mirserver ABI bumped to 16.
-    - Server API changes:
-      . Report classes have moved to new namespaces/components. Please
-        consult the server headers.
-      . General clean-ups and virtual function changes affecting the ABI
-        (a rebuild is required for all shells).
-    - mirclient ABI unchanged, still at 7. Clients do not need rebuilding.
-    - Add new feature: Screen recording ("screencasting") as demonstrated by
-      the new mir-util "mirscreencast".
-    - debian: Provide platform packages managed with dpkg alternatives.
-    - Add new valgrind suppressions (mostly for armhf right now)
-    - tools: Add new libmirclientplatform.so to install_on_android.sh.
-    - Add "mir_demo_standalone_render_overlays", which is a free-standing
-      example of overlay support.
-    - Proper DisplayConfiguration for the AndroidDisplay to be better 
-      prepared for multi-monitor Android.
-    - Commenced/continued simplifying the surface class hierarchy: BasicSurface
-      has now absorbed SurfaceData.
-    - Dynamically load the client platform library.
-    - Bugs fixed:
-      . Exceptions thrown from within compositing threads were untraceable,
-        resulting in a bunch of undebuggable crash reports (LP: #1237332)
-      . Ensure we close drm device file descriptors on exec. (LP: #1284081)
-      . nested render_surfaces fails on N4 [std::exception::what: Failed to
-        compile vertex shader:] (LP: #1284597)
-      . examples: correct "fullscreen-surfaces" option. (LP: #1284554)
-      . Fix mutex data race reported by helgrind in integration test:
-        SwapperSwappingStress (LP: #1282886)
-      . scene: Return null snapshots for sessions without surfaces 
-        (LP: #1281728)
-      . tests: Address some raciness in
-        MesaDisplayTest.drm_device_change_event_triggers_handler. 
-        (LP: #1283085)
-      . tests: Suppress spurious memory errors occuring when running the
-        unit tests on armhf with valgrind. (LP: #1279438)
-      . Mir shows an old frame on client startup (for Mesa GL clients)
-        (LP: #1281938)
-      . tests: Add expectation to validate second SessionAuthorizer method
-        is called wit correct parameter. (LP: #1218436)
-      . Set field "current_format" when sending a display config to the
-        server. (LP: #1277343)
-      . Fix crash in android devices by working around a subtle threading
-        bug, use a dummy thead_local array to push the gl/egl context TLS 
-        into a region where the future wait code does not overwrite it. 
-        (LP: #1280086)
-      . compositor: calling SwitchingBundle::force_requests_to_complete()
-        can be a no-op when there are no requests. (LP: #1281145)
-      . tests: Don't emit an "add" uevent manually when adding a device
-        (LP: #1281146)
-      . config: reduce size of default RPC thread pool. (LP: #1233001)
-      . Clients freeze on startup if 10 or more are already running
-        (LP: #1267323)
-      . Fix Nexus 10 leaking FDs in the hwc prepare/set loop. (LP: #1278658)
-      . Parallelize page flipping with rendering of the next frame, fixing
-        stuttering observed in multi-monitor clone mode (LP: #1213801)
-      . Ubuntu trusty update "glm 0.9.5.1-1" broke Mir builds. Work around the
-        change. (LP: #1285955)
-      . Screencast feature by compositing to offscreen buffer (LP: #1207312)
-
-  [ Ubuntu daily release ]
-  * New rebuild forced
-
- -- Ubuntu daily release <ps-jenkins@lists.canonical.com>  Mon, 10 Mar 2014 19:28:46 +0000
-
-mir (0.1.5+14.04.20140212-0ubuntu1) trusty; urgency=medium
-
-  [ Kevin Gunn ]
->>>>>>> 77fb32a6
   * Cherry-picked from future release 0.1.6:
     - frontend, shell: provide the client process ID in the shell::Session
       interface (LP: #1276704)
